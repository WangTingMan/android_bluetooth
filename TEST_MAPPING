{
  "postsubmit" : [
    {
      "name" : "bluetooth_test_common"
    },
    {
      "name" : "bluetoothtbd_test"
    },
    {
      "name" : "net_test_audio_a2dp_hw"
    },
    {
      "name" : "net_test_avrcp"
    },
    {
      "name" : "net_test_btcore"
    },
    {
      "name" : "net_test_btif"
    },
    {
      "name" : "net_test_btif_profile_queue"
    },
    {
      "name" : "net_test_btpackets"
    },
    {
      "name" : "net_test_device"
    },
    {
      "name" : "net_test_hci"
    },
    {
      "name" : "net_test_performance"
    },
    {
      "name" : "net_test_stack"
    },
    {
      "name" : "net_test_stack_ad_parser"
    },
    {
      "name" : "net_test_stack_multi_adv"
    },
    {
      "name" : "net_test_stack_rfcomm"
    },
    {
      "name" : "net_test_stack_smp"
    },
    {
      "name" : "net_test_types"
    }
  ],
  "presubmit" : [
    {
      "name" : "bluetooth_test_common",
      "host" : true
    },
    {
      "name" : "bluetoothtbd_test",
      "host" : true
    },
    {
      "name" : "net_test_avrcp",
      "host" : true
    },
    {
      "name" : "net_test_btcore",
      "host" : true
    },
    {
      "name" : "net_test_btpackets",
      "host" : true
    },
    {
      "name" : "net_test_types",
      "host" : true
    },
    {
      "name" : "net_test_btif_rc",
      "host" : true
    },
    {
      "name" : "net_test_stack_gatt_native",
      "host" : true
    },
    {
<<<<<<< HEAD
      "name" : "net_test_hci_fragmenter_native",
      "host" : true
    },
    {
      "name" : "net_test_hci_native",
      "host" : true
    },
    {
      "name" : "net_test_stack_a2dp_native",
=======
      "name" : "net_test_btif_config_cache",
>>>>>>> 17dd1cad
      "host" : true
    }
  ]
}<|MERGE_RESOLUTION|>--- conflicted
+++ resolved
@@ -86,7 +86,6 @@
       "host" : true
     },
     {
-<<<<<<< HEAD
       "name" : "net_test_hci_fragmenter_native",
       "host" : true
     },
@@ -96,9 +95,10 @@
     },
     {
       "name" : "net_test_stack_a2dp_native",
-=======
+      "host" : true
+    },
+    {
       "name" : "net_test_btif_config_cache",
->>>>>>> 17dd1cad
       "host" : true
     }
   ]
