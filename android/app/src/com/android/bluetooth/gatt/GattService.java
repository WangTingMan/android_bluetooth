--- conflicted
+++ resolved
@@ -781,8 +781,7 @@
             }
 
             try {
-<<<<<<< HEAD
-                app.appScanStats.addResult();
+                app.appScanStats.addResult(client.scannerId);
                 if (app.callback != null) {
                     app.callback.onScanResult(result);
                 } else {
@@ -793,11 +792,6 @@
                             ScanSettings.CALLBACK_TYPE_ALL_MATCHES);
                 }
             } catch (RemoteException | PendingIntent.CanceledException e) {
-=======
-                app.appScanStats.addResult(client.scannerId);
-                app.callback.onScanResult(result);
-            } catch (RemoteException e) {
->>>>>>> ae16c7e4
                 Log.e(TAG, "Exception: " + e);
                 mScannerMap.remove(client.scannerId);
                 mScanManager.stopScan(client);
@@ -1660,7 +1654,7 @@
             scanClient.stats = app;
 
             boolean isFilteredScan = (piInfo.filters != null) && !piInfo.filters.isEmpty();
-            app.recordScanStart(piInfo.settings, isFilteredScan);
+            app.recordScanStart(piInfo.settings, isFilteredScan, scannerId);
         }
 
         mScanManager.startScan(scanClient);
