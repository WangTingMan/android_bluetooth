--- conflicted
+++ resolved
@@ -390,15 +390,8 @@
             intent.setClassName(Constants.THIS_PACKAGE_NAME, BluetoothOppReceiver.class.getName());
             intent.setDataAndNormalize(Uri.parse(BluetoothShare.CONTENT_URI + "/" + item.id));
 
-<<<<<<< HEAD
-            // TODO(b/171825892) Please replace FLAG_MUTABLE_UNAUDITED below
-            // with either FLAG_IMMUTABLE (recommended) or FLAG_MUTABLE.
-            b.setContentIntent(PendingIntent.getBroadcast(mContext, 0, intent,
-                        PendingIntent.FLAG_MUTABLE_UNAUDITED));
-=======
             b.setContentIntent(PendingIntent.getBroadcast(mContext, 0, intent,
                         PendingIntent.FLAG_IMMUTABLE));
->>>>>>> 69a065d8
             mNotificationMgr.notify(NOTIFICATION_ID_PROGRESS, b.build());
         }
     }
@@ -469,17 +462,10 @@
                             // with either FLAG_IMMUTABLE (recommended) or FLAG_MUTABLE.
                             .setContentIntent(
                                     PendingIntent.getBroadcast(mContext, 0, contentIntent,
-<<<<<<< HEAD
-                                        PendingIntent.FLAG_MUTABLE_UNAUDITED))
-                            .setDeleteIntent(
-                                    PendingIntent.getBroadcast(mContext, 0, deleteIntent,
-                                        PendingIntent.FLAG_MUTABLE_UNAUDITED))
-=======
                                         PendingIntent.FLAG_IMMUTABLE))
                             .setDeleteIntent(
                                     PendingIntent.getBroadcast(mContext, 0, deleteIntent,
                                         PendingIntent.FLAG_IMMUTABLE))
->>>>>>> 69a065d8
                             .setWhen(timeStamp)
                             .setLocalOnly(true)
                             .build();
@@ -543,23 +529,12 @@
                                                     .system_notification_accent_color,
                                             mContext.getTheme()))
 
-<<<<<<< HEAD
-                            // TODO(b/171825892) Please replace FLAG_MUTABLE_UNAUDITED below
-                            // with either FLAG_IMMUTABLE (recommended) or FLAG_MUTABLE.
-                            .setContentIntent(
-                                    PendingIntent.getBroadcast(mContext, 0, contentIntent,
-                                        PendingIntent.FLAG_MUTABLE_UNAUDITED))
-                            .setDeleteIntent(
-                                    PendingIntent.getBroadcast(mContext, 0, deleteIntent,
-                                        PendingIntent.FLAG_MUTABLE_UNAUDITED))
-=======
                             .setContentIntent(
                                     PendingIntent.getBroadcast(mContext, 0, contentIntent,
                                         PendingIntent.FLAG_IMMUTABLE))
                             .setDeleteIntent(
                                     PendingIntent.getBroadcast(mContext, 0, deleteIntent,
                                         PendingIntent.FLAG_IMMUTABLE))
->>>>>>> 69a065d8
                             .setWhen(timeStamp)
                             .setLocalOnly(true)
                             .build();
@@ -598,11 +573,7 @@
                             // with either FLAG_IMMUTABLE (recommended) or FLAG_MUTABLE.
                             PendingIntent.getBroadcast(mContext, 0,
                                     new Intent(baseIntent).setAction(Constants.ACTION_DECLINE),
-<<<<<<< HEAD
-                                    PendingIntent.FLAG_MUTABLE_UNAUDITED)).build();
-=======
                                     PendingIntent.FLAG_IMMUTABLE)).build();
->>>>>>> 69a065d8
             Notification.Action actionAccept = new Notification.Action.Builder(
                     Icon.createWithResource(mContext,R.drawable.ic_accept),
                     mContext.getText(R.string.incoming_file_confirm_ok),
@@ -610,11 +581,7 @@
                     // with either FLAG_IMMUTABLE (recommended) or FLAG_MUTABLE.
                     PendingIntent.getBroadcast(mContext, 0,
                             new Intent(baseIntent).setAction(Constants.ACTION_ACCEPT),
-<<<<<<< HEAD
-                            PendingIntent.FLAG_MUTABLE_UNAUDITED)).build();
-=======
                             PendingIntent.FLAG_IMMUTABLE)).build();
->>>>>>> 69a065d8
             Notification public_n =
                     new Notification.Builder(mContext, OPP_NOTIFICATION_CHANNEL).setOnlyAlertOnce(
                             true)
@@ -627,17 +594,10 @@
                             .setContentIntent(PendingIntent.getBroadcast(mContext, 0,
                                     new Intent(baseIntent).setAction(
                                             Constants.ACTION_INCOMING_FILE_CONFIRM),
-<<<<<<< HEAD
-                                    PendingIntent.FLAG_MUTABLE_UNAUDITED))
-                            .setDeleteIntent(PendingIntent.getBroadcast(mContext, 0,
-                                    new Intent(baseIntent).setAction(Constants.ACTION_HIDE),
-                                    PendingIntent.FLAG_MUTABLE_UNAUDITED))
-=======
                                     PendingIntent.FLAG_IMMUTABLE))
                             .setDeleteIntent(PendingIntent.getBroadcast(mContext, 0,
                                     new Intent(baseIntent).setAction(Constants.ACTION_HIDE),
                                     PendingIntent.FLAG_IMMUTABLE))
->>>>>>> 69a065d8
                             .setColor(mContext.getResources()
                                     .getColor(
                                             com.android.internal.R.color
@@ -663,17 +623,10 @@
                             .setContentIntent(PendingIntent.getBroadcast(mContext, 0,
                                     new Intent(baseIntent).setAction(
                                             Constants.ACTION_INCOMING_FILE_CONFIRM),
-<<<<<<< HEAD
-                                    PendingIntent.FLAG_MUTABLE_UNAUDITED))
-                            .setDeleteIntent(PendingIntent.getBroadcast(mContext, 0,
-                                    new Intent(baseIntent).setAction(Constants.ACTION_HIDE),
-                                    PendingIntent.FLAG_MUTABLE_UNAUDITED))
-=======
                                     PendingIntent.FLAG_IMMUTABLE))
                             .setDeleteIntent(PendingIntent.getBroadcast(mContext, 0,
                                     new Intent(baseIntent).setAction(Constants.ACTION_HIDE),
                                     PendingIntent.FLAG_IMMUTABLE))
->>>>>>> 69a065d8
                             .setColor(mContext.getResources()
                                     .getColor(
                                             com.android.internal.R.color
