--- conflicted
+++ resolved
@@ -189,10 +189,6 @@
   AttStatusCode status = 2;
 }
 
-<<<<<<< HEAD
-message RegisterServiceRequest {
-  GattService service = 1;
-=======
 message GattServiceParams {
   string uuid = 1;
   repeated GattCharacteristicParams characteristics = 2;
@@ -206,7 +202,6 @@
 
 message RegisterServiceRequest {
   GattServiceParams service = 1;
->>>>>>> e521730c
 }
 
 message RegisterServiceResponse {
