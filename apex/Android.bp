--- conflicted
+++ resolved
@@ -37,11 +37,8 @@
         "audio_set_scenarios_bfbs",
         "audio_set_scenarios_json",
         "bluetooth-linker-config",
-<<<<<<< HEAD
-=======
         "bt_did.conf",
         "bt_stack.conf",
->>>>>>> 805393fe
         "privapp_allowlist_com.android.bluetooth.services.xml",
     ],
 
