--- conflicted
+++ resolved
@@ -1167,19 +1167,13 @@
 
         mAddress = address;
         mAddressType = ADDRESS_TYPE_PUBLIC;
-<<<<<<< HEAD
-        mAttributionSource = ActivityThread.currentAttributionSource();
-=======
         mAttributionSource = BluetoothManager.resolveAttributionSource(null);
->>>>>>> 99555765
     }
 
     void setAttributionSource(AttributionSource attributionSource) {
         mAttributionSource = attributionSource;
     }
 
-<<<<<<< HEAD
-=======
     static BluetoothDevice setAttributionSource(BluetoothDevice device,
             AttributionSource attributionSource) {
         device.setAttributionSource(attributionSource);
@@ -1196,7 +1190,6 @@
         return devices;
     }
 
->>>>>>> 99555765
     @Override
     public boolean equals(@Nullable Object o) {
         if (o instanceof BluetoothDevice) {
