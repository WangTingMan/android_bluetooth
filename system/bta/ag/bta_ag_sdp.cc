/******************************************************************************
 *
 *  Copyright 2003-2012 Broadcom Corporation
 *
 *  Licensed under the Apache License, Version 2.0 (the "License");
 *  you may not use this file except in compliance with the License.
 *  You may obtain a copy of the License at:
 *
 *  http://www.apache.org/licenses/LICENSE-2.0
 *
 *  Unless required by applicable law or agreed to in writing, software
 *  distributed under the License is distributed on an "AS IS" BASIS,
 *  WITHOUT WARRANTIES OR CONDITIONS OF ANY KIND, either express or implied.
 *  See the License for the specific language governing permissions and
 *  limitations under the License.
 *
 ******************************************************************************/

/******************************************************************************
 *
 *  This file contains the audio gateway functions performing SDP
 *  operations.
 *
 ******************************************************************************/

#include <base/functional/bind.h>
#include <base/location.h>
#include <base/logging.h>

#include "bt_target.h"  // Legacy stack config
#include "bt_trace.h"   // Legacy trace logging
#include "bta/ag/bta_ag_int.h"
#include "btif/include/btif_config.h"
#include "common/init_flags.h"
#include "device/include/interop.h"
#include "device/include/interop_config.h"
#include "os/log.h"
#include "osi/include/allocator.h"
#include "osi/include/osi.h"  // UNUSED_ATTR
#include "stack/btm/btm_sco_hfp_hal.h"
#include "stack/include/btm_api.h"
#include "stack/include/btu.h"  // do_in_main_thread
#include "stack/include/port_api.h"
#include "stack/include/sdp_api.h"
#include "types/bluetooth/uuid.h"

using namespace bluetooth::legacy::stack::sdp;
using bluetooth::Uuid;

/* Number of protocol elements in protocol element list. */
#define BTA_AG_NUM_PROTO_ELEMS 2

/* Number of elements in service class id list. */
#define BTA_AG_NUM_SVC_ELEMS 2

/* size of database for service discovery */
#ifndef BTA_AG_DISC_BUF_SIZE
#define BTA_AG_DISC_BUF_SIZE BT_DEFAULT_BUFFER_SIZE
#endif

/* declare sdp callback functions */
void bta_ag_sdp_cback_1(const RawAddress& bd_addr, tSDP_RESULT);
void bta_ag_sdp_cback_2(const RawAddress& bd_addr, tSDP_RESULT);
void bta_ag_sdp_cback_3(const RawAddress& bd_addr, tSDP_RESULT);
void bta_ag_sdp_cback_4(const RawAddress& bd_addr, tSDP_RESULT);
void bta_ag_sdp_cback_5(const RawAddress& bd_addr, tSDP_RESULT);
void bta_ag_sdp_cback_6(const RawAddress& bd_addr, tSDP_RESULT);

/* SDP callback function table */
typedef tSDP_DISC_CMPL_CB* tBTA_AG_SDP_CBACK;
const tBTA_AG_SDP_CBACK bta_ag_sdp_cback_tbl[] = {
    bta_ag_sdp_cback_1, bta_ag_sdp_cback_2, bta_ag_sdp_cback_3,
    bta_ag_sdp_cback_4, bta_ag_sdp_cback_5, bta_ag_sdp_cback_6};

/*******************************************************************************
 *
 * Function         bta_ag_sdp_cback
 *
 * Description      SDP callback function.
 *
 *
 * Returns          void
 *
 ******************************************************************************/
static void bta_ag_sdp_cback(uint16_t status, uint8_t idx) {
  APPL_TRACE_DEBUG("%s status:0x%x", __func__, status);
  tBTA_AG_SCB* p_scb = bta_ag_scb_by_idx(idx);
  if (p_scb) {
    uint16_t event;
    /* set event according to int/acp */
    if (p_scb->role == BTA_AG_ACP) {
      event = BTA_AG_DISC_ACP_RES_EVT;
    } else {
      event = BTA_AG_DISC_INT_RES_EVT;
    }
    tBTA_AG_DATA disc_result = {.disc_result = {.status = status}};
    do_in_main_thread(FROM_HERE, base::BindOnce(&bta_ag_sm_execute_by_handle,
                                                idx, event, disc_result));
  }
}

/*******************************************************************************
 *
 * Function         bta_ag_sdp_cback_1 to 6
 *
 * Description      SDP callback functions.  Since there is no way to
 *                  distinguish scb from the callback we need separate
 *                  callbacks for each scb.
 *
 *
 * Returns          void
 *
 ******************************************************************************/
void bta_ag_sdp_cback_1(UNUSED_ATTR const RawAddress& bd_addr,
                        tSDP_STATUS status) {
  bta_ag_sdp_cback(status, 1);
}
void bta_ag_sdp_cback_2(UNUSED_ATTR const RawAddress& bd_addr,
                        tSDP_STATUS status) {
  bta_ag_sdp_cback(status, 2);
}
void bta_ag_sdp_cback_3(UNUSED_ATTR const RawAddress& bd_addr,
                        tSDP_STATUS status) {
  bta_ag_sdp_cback(status, 3);
}
void bta_ag_sdp_cback_4(UNUSED_ATTR const RawAddress& bd_addr,
                        tSDP_STATUS status) {
  bta_ag_sdp_cback(status, 4);
}
void bta_ag_sdp_cback_5(UNUSED_ATTR const RawAddress& bd_addr,
                        tSDP_STATUS status) {
  bta_ag_sdp_cback(status, 5);
}
void bta_ag_sdp_cback_6(UNUSED_ATTR const RawAddress& bd_addr,
                        tSDP_STATUS status) {
  bta_ag_sdp_cback(status, 6);
}

/******************************************************************************
 *
 * Function         bta_ag_add_record
 *
 * Description      This function is called by a server application to add
 *                  HSP or HFP information to an SDP record.  Prior to
 *                  calling this function the application must call
 *                  SDP_CreateRecord() to create an SDP record.
 *
 * Returns          true if function execution succeeded,
 *                  false if function execution failed.
 *
 *****************************************************************************/
bool bta_ag_add_record(uint16_t service_uuid, const char* p_service_name,
                       uint8_t scn, tBTA_AG_FEAT features,
                       uint32_t sdp_handle) {
  tSDP_PROTOCOL_ELEM proto_elem_list[BTA_AG_NUM_PROTO_ELEMS];
  uint16_t svc_class_id_list[BTA_AG_NUM_SVC_ELEMS];
  uint16_t browse_list[] = {UUID_SERVCLASS_PUBLIC_BROWSE_GROUP};
  uint16_t version;
  uint16_t profile_uuid;
  uint8_t network;
  bool result = true;
  bool codec_supported = false;
  uint8_t buf[2];

  APPL_TRACE_DEBUG("%s uuid: %x", __func__, service_uuid);
  LOG_INFO("features: %d", features);

  for (auto& proto_element : proto_elem_list) {
    proto_element = {};
  }

  /* add the protocol element sequence */
  proto_elem_list[0].protocol_uuid = UUID_PROTOCOL_L2CAP;
  proto_elem_list[0].num_params = 0;
  proto_elem_list[1].protocol_uuid = UUID_PROTOCOL_RFCOMM;
  proto_elem_list[1].num_params = 1;
  proto_elem_list[1].params[0] = scn;
  result &= get_legacy_stack_sdp_api()->handle.SDP_AddProtocolList(
      sdp_handle, BTA_AG_NUM_PROTO_ELEMS, proto_elem_list);

  /* add service class id list */
  svc_class_id_list[0] = service_uuid;
  svc_class_id_list[1] = UUID_SERVCLASS_GENERIC_AUDIO;
  result &= get_legacy_stack_sdp_api()->handle.SDP_AddServiceClassIdList(
      sdp_handle, BTA_AG_NUM_SVC_ELEMS, svc_class_id_list);

  /* add profile descriptor list */
  if (service_uuid == UUID_SERVCLASS_AG_HANDSFREE) {
    profile_uuid = UUID_SERVCLASS_HF_HANDSFREE;
    if (bluetooth::common::init_flags::hfp_dynamic_version_is_enabled()) {
      version = HFP_VERSION_1_6;
    } else {
      version = get_default_hfp_version();
    }
  } else {
    profile_uuid = UUID_SERVCLASS_HEADSET;
    version = HSP_VERSION_1_2;
  }
  result &= get_legacy_stack_sdp_api()->handle.SDP_AddProfileDescriptorList(
      sdp_handle, profile_uuid, version);

  /* add service name */
  if (p_service_name != nullptr && p_service_name[0] != 0) {
    result &= get_legacy_stack_sdp_api()->handle.SDP_AddAttribute(
        sdp_handle, ATTR_ID_SERVICE_NAME, TEXT_STR_DESC_TYPE,
        (uint32_t)(strlen(p_service_name) + 1), (uint8_t*)p_service_name);
  }

  /* add features and network */
  if (service_uuid == UUID_SERVCLASS_AG_HANDSFREE) {
    network = (features & BTA_AG_FEAT_REJECT) ? 1 : 0;
    result &= get_legacy_stack_sdp_api()->handle.SDP_AddAttribute(
        sdp_handle, ATTR_ID_DATA_STORES_OR_NETWORK, UINT_DESC_TYPE, 1,
        &network);

    if (features & BTA_AG_FEAT_CODEC) codec_supported = true;

    features &= BTA_AG_SDP_FEAT_SPEC;

    /* Codec bit position is different in SDP and in BRSF */
    if (codec_supported) features |= BTA_AG_FEAT_WBS_SUPPORT;
    // check property for SWB support
    if (hfp_hal_interface::get_swb_supported()) {
      features |= BTA_AG_FEAT_SWB_SUPPORT;
    }

    UINT16_TO_BE_FIELD(buf, features);
    result &= get_legacy_stack_sdp_api()->handle.SDP_AddAttribute(
        sdp_handle, ATTR_ID_SUPPORTED_FEATURES, UINT_DESC_TYPE, 2, buf);
  }

  /* add browse group list */
  result &= get_legacy_stack_sdp_api()->handle.SDP_AddUuidSequence(
      sdp_handle, ATTR_ID_BROWSE_GROUP_LIST, 1, browse_list);

  return result;
}

/*******************************************************************************
 *
 * Function         bta_ag_create_records
 *
 * Description      Create SDP records for registered services.
 *
 *
 * Returns          void
 *
 ******************************************************************************/
void bta_ag_create_records(tBTA_AG_SCB* p_scb, const tBTA_AG_DATA& data) {
  int i;
  tBTA_SERVICE_MASK services;

  services = p_scb->reg_services >> BTA_HSP_SERVICE_ID;
  for (i = 0; i < BTA_AG_NUM_IDX && services != 0; i++, services >>= 1) {
    /* if service is set in mask */
    if (services & 1) {
      /* add sdp record if not already registered */
      if (bta_ag_cb.profile[i].sdp_handle == 0) {
        bta_ag_cb.profile[i].sdp_handle =
            get_legacy_stack_sdp_api()->handle.SDP_CreateRecord();
        bta_ag_cb.profile[i].scn = BTM_AllocateSCN();
        bta_ag_add_record(bta_ag_uuid[i], data.api_register.p_name[i],
                          bta_ag_cb.profile[i].scn, data.api_register.features,
                          bta_ag_cb.profile[i].sdp_handle);
        bta_sys_add_uuid(bta_ag_uuid[i]);
      }
    }
  }
}

/*******************************************************************************
 *
 * Function         bta_ag_del_records
 *
 * Description      Delete SDP records for any registered services.
 *
 *
 * Returns          void
 *
 ******************************************************************************/
void bta_ag_del_records(tBTA_AG_SCB* p_scb) {
  tBTA_AG_SCB* p = &bta_ag_cb.scb[0];
  tBTA_SERVICE_MASK services;
  tBTA_SERVICE_MASK others = 0;
  int i;

  /* get services of all other registered servers */
  for (i = 0; i < BTA_AG_NUM_IDX; i++, p++) {
    if (p_scb == p) {
      continue;
    }

    if (p->in_use && !p->dealloc) {
      others |= p->reg_services;
    }
  }

  others >>= BTA_HSP_SERVICE_ID;
  services = p_scb->reg_services >> BTA_HSP_SERVICE_ID;
  for (i = 0; i < BTA_AG_NUM_IDX && services != 0;
       i++, services >>= 1, others >>= 1) {
    /* if service registered for this scb and not registered for any other scb
     */
    if (((services & 1) == 1) && ((others & 1) == 0)) {
      APPL_TRACE_DEBUG("bta_ag_del_records %d", i);
      if (bta_ag_cb.profile[i].sdp_handle != 0) {
        get_legacy_stack_sdp_api()->handle.SDP_DeleteRecord(
            bta_ag_cb.profile[i].sdp_handle);
        bta_ag_cb.profile[i].sdp_handle = 0;
      }
      BTM_FreeSCN(bta_ag_cb.profile[i].scn);
      bta_sys_remove_uuid(bta_ag_uuid[i]);
    }
  }
}

/*******************************************************************************
 *
 * Function         bta_ag_sdp_find_attr
 *
 * Description      Process SDP discovery results to find requested attributes
 *                  for requested service.
 *
 *
 * Returns          true if results found, false otherwise.
 *
 ******************************************************************************/
bool bta_ag_sdp_find_attr(tBTA_AG_SCB* p_scb, tBTA_SERVICE_MASK service) {
  tSDP_DISC_REC* p_rec = nullptr;
  tSDP_DISC_ATTR* p_attr;
  tSDP_PROTOCOL_ELEM pe;
  uint16_t uuid;
  bool result = false;

  if (service & BTA_HFP_SERVICE_MASK) {
    uuid = UUID_SERVCLASS_HF_HANDSFREE;
    /* If there is no cached peer version, use default one */
    if (p_scb->peer_version == HFP_HSP_VERSION_UNKNOWN) {
      p_scb->peer_version = HFP_VERSION_1_1; /* Default version */
    }
  } else if (service & BTA_HSP_SERVICE_MASK && p_scb->role == BTA_AG_INT) {
    uuid = UUID_SERVCLASS_HEADSET_HS;
    p_scb->peer_version = HSP_VERSION_1_2; /* Default version */
  } else {
    uuid = UUID_SERVCLASS_HEADSET_HS;
    p_scb->peer_version = HSP_VERSION_1_0;
  }

  /* loop through all records we found */
  while (true) {
    /* get next record; if none found, we're done */
    p_rec = get_legacy_stack_sdp_api()->db.SDP_FindServiceInDb(p_scb->p_disc_db,
                                                               uuid, p_rec);
    if (p_rec == nullptr) {
      if (uuid == UUID_SERVCLASS_HEADSET_HS) {
        /* Search again in case the peer device uses the old HSP UUID */
        uuid = UUID_SERVCLASS_HEADSET;
        p_scb->peer_version = HSP_VERSION_1_0;
        p_rec = get_legacy_stack_sdp_api()->db.SDP_FindServiceInDb(
            p_scb->p_disc_db, uuid, p_rec);
        if (p_rec == nullptr) {
          break;
        }
      } else
        break;
    }

    /* get scn from proto desc list if initiator */
    if (p_scb->role == BTA_AG_INT) {
      if (get_legacy_stack_sdp_api()->record.SDP_FindProtocolListElemInRec(
              p_rec, UUID_PROTOCOL_RFCOMM, &pe)) {
        p_scb->peer_scn = (uint8_t)pe.params[0];
      } else {
        continue;
      }
    }

    /* get profile version (if failure, version parameter is not updated) */
    uint16_t peer_version = HFP_HSP_VERSION_UNKNOWN;
    if (!get_legacy_stack_sdp_api()->record.SDP_FindProfileVersionInRec(
            p_rec, uuid, &peer_version)) {
      APPL_TRACE_WARNING("%s: Get peer_version failed, using default 0x%04x",
                         __func__, p_scb->peer_version);
      peer_version = p_scb->peer_version;
    }

    if (service & BTA_HFP_SERVICE_MASK) {
      /* Update cached peer version if the new one is different */
      if (peer_version != p_scb->peer_version) {
        p_scb->peer_version = peer_version;
        if (btif_config_set_bin(
                p_scb->peer_addr.ToString(), HFP_VERSION_CONFIG_KEY,
                (const uint8_t*)&peer_version, sizeof(peer_version))) {
        } else {
          APPL_TRACE_WARNING("%s: Failed to store peer HFP version for %s",
                             __func__,
                             ADDRESS_TO_LOGGABLE_CSTR(p_scb->peer_addr));
        }
      }
      /* get features if HFP */
<<<<<<< HEAD
      p_attr = get_legacy_stack_sdp_api()->record.SDP_FindAttributeInRec(
          p_rec, ATTR_ID_SUPPORTED_FEATURES);
      if (p_attr != nullptr) {
=======
      p_attr = SDP_FindAttributeInRec(p_rec, ATTR_ID_SUPPORTED_FEATURES);
      if (p_attr != nullptr &&
          SDP_DISC_ATTR_TYPE(p_attr->attr_len_type) == UINT_DESC_TYPE &&
          SDP_DISC_ATTR_LEN(p_attr->attr_len_type) >= 2) {
>>>>>>> 39782fc3
        /* Found attribute. Get value. */
        /* There might be race condition between SDP and BRSF.  */
        /* Do not update if we already received BRSF.           */
        uint16_t sdp_features = p_attr->attr_value.v.u16;
        bool sdp_wbs_support = sdp_features & BTA_AG_FEAT_WBS_SUPPORT;
        if (!p_scb->received_at_bac && sdp_wbs_support) {
          // Workaround for misbehaving HFs (e.g. some Hyundai car kit) that:
          // 1. Indicate WBS support in SDP and codec negotiation in BRSF
          // 2. But do not send required AT+BAC command
          // Will assume mSBC is enabled and try codec negotiation by default
          p_scb->codec_updated = true;
          p_scb->peer_codecs = BTM_SCO_CODEC_CVSD | BTM_SCO_CODEC_MSBC;
          p_scb->sco_codec = UUID_CODEC_MSBC;
        }
        if (sdp_features != p_scb->peer_sdp_features) {
          p_scb->peer_sdp_features = sdp_features;
          if (btif_config_set_bin(
                  p_scb->peer_addr.ToString(), HFP_SDP_FEATURES_CONFIG_KEY,
                  (const uint8_t*)&sdp_features, sizeof(sdp_features))) {
          } else {
            APPL_TRACE_WARNING(
                "%s: Failed to store peer HFP SDP Features for %s", __func__,
                ADDRESS_TO_LOGGABLE_CSTR(p_scb->peer_addr));
          }
        }
        if (p_scb->peer_features == 0) {
          p_scb->peer_features = sdp_features & HFP_SDP_BRSF_FEATURES_MASK;
        }
        /* Remote supports 1.7, store it in HFP 1.7 BL file */
        if (bluetooth::common::init_flags::hfp_dynamic_version_is_enabled()) {
          if (p_scb->peer_version >= HFP_VERSION_1_9) {
            interop_database_add_addr(INTEROP_HFP_1_9_ALLOWLIST,
                                      &p_scb->peer_addr, 3);
          } else if (p_scb->peer_version >= HFP_VERSION_1_7) {
            interop_database_add_addr(INTEROP_HFP_1_7_ALLOWLIST,
                                      &p_scb->peer_addr, 3);
          }
        }
      }
    } else {
      /* No peer version caching for HSP, use discovered one directly */
      p_scb->peer_version = peer_version;
      /* get features if HSP */
<<<<<<< HEAD
      p_attr = get_legacy_stack_sdp_api()->record.SDP_FindAttributeInRec(
          p_rec, ATTR_ID_REMOTE_AUDIO_VOLUME_CONTROL);
      if (p_attr != nullptr) {
=======
      p_attr =
          SDP_FindAttributeInRec(p_rec, ATTR_ID_REMOTE_AUDIO_VOLUME_CONTROL);
      if (p_attr != nullptr &&
            SDP_DISC_ATTR_TYPE(p_attr->attr_len_type) == BOOLEAN_DESC_TYPE &&
            SDP_DISC_ATTR_LEN(p_attr->attr_len_type) >= 1) {
>>>>>>> 39782fc3
        /* Remote volume control of HSP */
        if (p_attr->attr_value.v.u8)
          p_scb->peer_features |= BTA_AG_PEER_FEAT_VOL;
        else
          p_scb->peer_features &= ~BTA_AG_PEER_FEAT_VOL;
      }
    }

    /* found what we needed */
    result = true;
    break;
  }
  return result;
}

/*******************************************************************************
 *
 * Function         bta_ag_do_disc
 *
 * Description      Do service discovery.
 *
 *
 * Returns          void
 *
 ******************************************************************************/
void bta_ag_do_disc(tBTA_AG_SCB* p_scb, tBTA_SERVICE_MASK service) {
  Uuid uuid_list[1];
  uint16_t num_uuid = 1;
  uint16_t attr_list[4];
  uint8_t num_attr;

  /* HFP initiator; get proto list and features */
  if (service & BTA_HFP_SERVICE_MASK && p_scb->role == BTA_AG_INT) {
    attr_list[0] = ATTR_ID_SERVICE_CLASS_ID_LIST;
    attr_list[1] = ATTR_ID_PROTOCOL_DESC_LIST;
    attr_list[2] = ATTR_ID_BT_PROFILE_DESC_LIST;
    attr_list[3] = ATTR_ID_SUPPORTED_FEATURES;
    num_attr = 4;
    uuid_list[0] = Uuid::From16Bit(UUID_SERVCLASS_HF_HANDSFREE);
  }
  /* HFP acceptor; get features */
  else if (service & BTA_HFP_SERVICE_MASK && p_scb->role == BTA_AG_ACP) {
    attr_list[0] = ATTR_ID_SERVICE_CLASS_ID_LIST;
    attr_list[1] = ATTR_ID_BT_PROFILE_DESC_LIST;
    attr_list[2] = ATTR_ID_SUPPORTED_FEATURES;
    num_attr = 3;
    uuid_list[0] = Uuid::From16Bit(UUID_SERVCLASS_HF_HANDSFREE);
  }
  /* HSP initiator; get proto list */
  else if (service & BTA_HSP_SERVICE_MASK && p_scb->role == BTA_AG_INT) {
    attr_list[0] = ATTR_ID_SERVICE_CLASS_ID_LIST;
    attr_list[1] = ATTR_ID_PROTOCOL_DESC_LIST;
    attr_list[2] = ATTR_ID_BT_PROFILE_DESC_LIST;
    attr_list[3] = ATTR_ID_REMOTE_AUDIO_VOLUME_CONTROL;
    num_attr = 4;
    // Although UUID_SERVCLASS_HEADSET_HS (0x1131) is to be used in HSP 1.2,
    // some HSP 1.2 implementations, such as PTS, still use
    // UUID_SERVCLASS_HEADSET (0x1108) to store its service record. However,
    // most of such devices are HSP 1.0 devices.
    if (p_scb->hsp_version >= HSP_VERSION_1_2) {
      uuid_list[0] = Uuid::From16Bit(UUID_SERVCLASS_HEADSET_HS);
    } else {
      uuid_list[0] = Uuid::From16Bit(UUID_SERVCLASS_HEADSET);
    }
  } else {
    /* HSP acceptor; get features */
    attr_list[0] = ATTR_ID_SERVICE_CLASS_ID_LIST;
    attr_list[1] = ATTR_ID_PROTOCOL_DESC_LIST;
    attr_list[2] = ATTR_ID_BT_PROFILE_DESC_LIST;
    attr_list[3] = ATTR_ID_REMOTE_AUDIO_VOLUME_CONTROL;
    num_attr = 4;

    if (p_scb->hsp_version >= HSP_VERSION_1_2) {
      uuid_list[0] = Uuid::From16Bit(UUID_SERVCLASS_HEADSET_HS);
    } else {
      /* Legacy from HSP v1.0 */
      uuid_list[0] = Uuid::From16Bit(UUID_SERVCLASS_HEADSET);
    }
  }

  if (p_scb->p_disc_db != nullptr) {
    LOG_ERROR("Discovery already in progress... returning.");
    return;
  }

  /* allocate buffer for sdp database */
  p_scb->p_disc_db = (tSDP_DISCOVERY_DB*)osi_malloc(BTA_AG_DISC_BUF_SIZE);
  /* set up service discovery database; attr happens to be attr_list len */
  if (get_legacy_stack_sdp_api()->service.SDP_InitDiscoveryDb(
          p_scb->p_disc_db, BTA_AG_DISC_BUF_SIZE, num_uuid, uuid_list, num_attr,
          attr_list)) {
    if (get_legacy_stack_sdp_api()->service.SDP_ServiceSearchAttributeRequest(
            p_scb->peer_addr, p_scb->p_disc_db,
            bta_ag_sdp_cback_tbl[bta_ag_scb_to_idx(p_scb) - 1])) {
      return;
    } else {
      LOG(ERROR) << __func__ << ": failed to start SDP discovery for "
                 << p_scb->peer_addr;
    }
  } else {
    LOG(ERROR) << __func__ << ": failed to init SDP discovery database for "
               << p_scb->peer_addr;
  }
  // Failure actions
  bta_ag_free_db(p_scb, tBTA_AG_DATA::kEmpty);
  bta_ag_sm_execute(p_scb, BTA_AG_DISC_FAIL_EVT, tBTA_AG_DATA::kEmpty);
}

/*******************************************************************************
 *
 * Function         bta_ag_free_db
 *
 * Description      Free discovery database.
 *
 *
 * Returns          void
 *
 ******************************************************************************/
void bta_ag_free_db(tBTA_AG_SCB* p_scb, const tBTA_AG_DATA& data) {
  osi_free_and_reset((void**)&p_scb->p_disc_db);
}<|MERGE_RESOLUTION|>--- conflicted
+++ resolved
@@ -398,16 +398,11 @@
         }
       }
       /* get features if HFP */
-<<<<<<< HEAD
       p_attr = get_legacy_stack_sdp_api()->record.SDP_FindAttributeInRec(
           p_rec, ATTR_ID_SUPPORTED_FEATURES);
-      if (p_attr != nullptr) {
-=======
-      p_attr = SDP_FindAttributeInRec(p_rec, ATTR_ID_SUPPORTED_FEATURES);
       if (p_attr != nullptr &&
           SDP_DISC_ATTR_TYPE(p_attr->attr_len_type) == UINT_DESC_TYPE &&
           SDP_DISC_ATTR_LEN(p_attr->attr_len_type) >= 2) {
->>>>>>> 39782fc3
         /* Found attribute. Get value. */
         /* There might be race condition between SDP and BRSF.  */
         /* Do not update if we already received BRSF.           */
@@ -451,17 +446,11 @@
       /* No peer version caching for HSP, use discovered one directly */
       p_scb->peer_version = peer_version;
       /* get features if HSP */
-<<<<<<< HEAD
       p_attr = get_legacy_stack_sdp_api()->record.SDP_FindAttributeInRec(
           p_rec, ATTR_ID_REMOTE_AUDIO_VOLUME_CONTROL);
-      if (p_attr != nullptr) {
-=======
-      p_attr =
-          SDP_FindAttributeInRec(p_rec, ATTR_ID_REMOTE_AUDIO_VOLUME_CONTROL);
       if (p_attr != nullptr &&
             SDP_DISC_ATTR_TYPE(p_attr->attr_len_type) == BOOLEAN_DESC_TYPE &&
             SDP_DISC_ATTR_LEN(p_attr->attr_len_type) >= 1) {
->>>>>>> 39782fc3
         /* Remote volume control of HSP */
         if (p_attr->attr_value.v.u8)
           p_scb->peer_features |= BTA_AG_PEER_FEAT_VOL;
