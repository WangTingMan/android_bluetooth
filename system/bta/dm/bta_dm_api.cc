--- conflicted
+++ resolved
@@ -678,7 +678,6 @@
 
 /*******************************************************************************
  *
-<<<<<<< HEAD
  * Function         BTA_DmLeRand
  *
  * Description      This function clears the event filter
@@ -719,7 +718,10 @@
   do_in_main_thread(
       FROM_HERE,
       base::Bind(bta_dm_set_event_filter_inquiry_result_all_devices));
-=======
+}
+
+/*******************************************************************************
+ *
  * Function         BTA_DmBleResetId
  *
  * Description      This function resets the ble keys such as IRK
@@ -730,5 +732,4 @@
 void BTA_DmBleResetId(void) {
   APPL_TRACE_API("BTA_DmBleResetId");
   do_in_main_thread(FROM_HERE, base::Bind(bta_dm_ble_reset_id));
->>>>>>> 80e818f5
 }