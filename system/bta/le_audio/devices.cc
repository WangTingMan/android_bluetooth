--- conflicted
+++ resolved
@@ -720,29 +720,17 @@
   return remote_delay_ms;
 }
 
-<<<<<<< HEAD
-/* This method returns AudioContext value if support for any type has changed */
-std::optional<AudioContexts> LeAudioDeviceGroup::UpdateActiveContextsMap(void) {
-  LOG_DEBUG(" group id: %d, active contexts: %s", group_id_,
-            active_contexts_mask_.to_string().c_str());
-  return UpdateActiveContextsMap(active_contexts_mask_);
-=======
 void LeAudioDeviceGroup::UpdateAudioContextTypeAvailability(void) {
   LOG_DEBUG(" group id: %d, available contexts: %s", group_id_,
             group_available_contexts_.to_string().c_str());
   UpdateAudioContextTypeAvailability(group_available_contexts_);
->>>>>>> 16f28028
 }
 
 /* Returns true if support for any type in the whole group has changed,
  * otherwise false. */
 bool LeAudioDeviceGroup::UpdateAudioContextTypeAvailability(
     AudioContexts update_contexts) {
-<<<<<<< HEAD
-  auto contexts = AudioContexts();
-=======
   auto new_contexts = AudioContexts();
->>>>>>> 16f28028
   bool active_contexts_has_been_modified = false;
 
   if (update_contexts.none()) {
@@ -751,15 +739,6 @@
   }
 
   LOG_DEBUG("Updated context: %s", update_contexts.to_string().c_str());
-<<<<<<< HEAD
-  for (LeAudioContextType ctx_type : types::kLeAudioContextAllTypesArray) {
-    LOG_DEBUG("Checking context: %s", ToHexString(ctx_type).c_str());
-    if (!update_contexts.test(ctx_type)) {
-      LOG_DEBUG("Configuration not in updated context");
-      /* Fill context bitset for possible returned value if updated */
-      if (active_context_to_configuration_map.count(ctx_type) > 0)
-        contexts.set(ctx_type);
-=======
 
   for (LeAudioContextType ctx_type : types::kLeAudioContextAllTypesArray) {
     LOG_DEBUG("Checking context: %s", ToHexString(ctx_type).c_str());
@@ -769,7 +748,6 @@
       /* Fill context bitset for possible returned value if updated */
       if (available_context_to_configuration_map.count(ctx_type) > 0)
         new_contexts.set(ctx_type);
->>>>>>> 16f28028
 
       continue;
     }
@@ -787,38 +765,22 @@
         continue;
       } else {
         /* Configuration changes from empty to some */
-<<<<<<< HEAD
-        contexts.set(ctx_type);
-=======
         new_contexts.set(ctx_type);
->>>>>>> 16f28028
         active_contexts_has_been_modified = true;
       }
     } else {
       /* Current configuration for context type is not empty */
       if (new_conf == nullptr) {
         /* Configuration changed to empty */
-<<<<<<< HEAD
-        contexts.unset(ctx_type);
-=======
         new_contexts.unset(ctx_type);
->>>>>>> 16f28028
         active_contexts_has_been_modified = true;
       } else if (new_conf != available_context_to_configuration_map[ctx_type]) {
         /* Configuration changed to any other */
-<<<<<<< HEAD
-        contexts.set(ctx_type);
-        active_contexts_has_been_modified = true;
-      } else {
-        /* Configuration is the same */
-        contexts.set(ctx_type);
-=======
         new_contexts.set(ctx_type);
         active_contexts_has_been_modified = true;
       } else {
         /* Configuration is the same */
         new_contexts.set(ctx_type);
->>>>>>> 16f28028
         continue;
       }
     }
@@ -1948,15 +1910,9 @@
          << "      state: " << GetState()
          << ",\ttarget state: " << GetTargetState()
          << ",\tcig state: " << cig_state_ << "\n"
-<<<<<<< HEAD
-         << "      group available contexts: " << GetActiveContexts() << "\n"
-         << "      configuration context type: "
-         << bluetooth::common::ToString(GetCurrentContextType()).c_str() << "\n"
-=======
          << "      group available contexts: " << GetAvailableContexts()
          << "      configuration context type: "
          << bluetooth::common::ToString(GetConfigurationContextType()).c_str()
->>>>>>> 16f28028
          << "      active configuration name: "
          << (active_conf ? active_conf->name : " not set") << "\n"
          << "      stream configuration: "
