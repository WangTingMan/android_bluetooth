--- conflicted
+++ resolved
@@ -965,30 +965,12 @@
 
   /* If JustWorks auto-accept */
   if (p_ssp_cfm_req->just_works) {
-<<<<<<< HEAD
-    /* Pairing consent for JustWorks needed if:
-     * 1. Incoming (non-temporary) pairing is detected AND
-     * 2. local IO capabilities are DisplayYesNo AND
-     * 3. remote IO capabiltiies are DisplayOnly or NoInputNoOutput;
-     */
-    if (is_incoming && pairing_cb.bond_type != BOND_TYPE_TEMPORARY &&
-        ((p_ssp_cfm_req->loc_io_caps == HCI_IO_CAP_DISPLAY_YESNO) &&
-         (p_ssp_cfm_req->rmt_io_caps == HCI_IO_CAP_DISPLAY_ONLY ||
-          p_ssp_cfm_req->rmt_io_caps == HCI_IO_CAP_NO_IO))) {
-      BTIF_TRACE_EVENT(
-          "%s: User consent needed for incoming pairing request. loc_io_caps: "
-          "%d, rmt_io_caps: %d",
-          __func__, p_ssp_cfm_req->loc_io_caps, p_ssp_cfm_req->rmt_io_caps);
-    } else {
-      BTIF_TRACE_EVENT("%s: Auto-accept JustWorks pairing", __func__);
-=======
     /* Pairing consent for JustWorks NOT needed if:
      * 1. Incoming temporary pairing is detected
      */
     if (is_incoming && pairing_cb.bond_type == BOND_TYPE_TEMPORARY) {
       BTIF_TRACE_EVENT(
           "%s: Auto-accept JustWorks pairing for temporary incoming", __func__);
->>>>>>> 0150647b
       btif_dm_ssp_reply(&bd_addr, BT_SSP_VARIANT_CONSENT, true, 0);
       return;
     }
