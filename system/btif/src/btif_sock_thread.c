--- conflicted
+++ resolved
@@ -109,14 +109,7 @@
 
 static inline void add_poll(int h, int fd, int type, int flags, uint32_t user_id);
 
-<<<<<<< HEAD
 static pthread_mutex_t thread_slot_lock = PTHREAD_RECURSIVE_MUTEX_INITIALIZER_NP;
-=======
-#if __GLIBC__
-static pthread_mutex_t thread_slot_lock = PTHREAD_RECURSIVE_MUTEX_INITIALIZER_NP;
-#else
-static pthread_mutex_t thread_slot_lock = PTHREAD_RECURSIVE_MUTEX_INITIALIZER;
-#endif
 
 static inline void set_socket_blocking(int s, int blocking)
 {
@@ -172,7 +165,6 @@
     APPL_TRACE_DEBUG("accepted fd:%d for server fd:%d", fd, s);
     return fd;
 }
->>>>>>> e817eb7f
 
 static inline int create_thread(void *(*start_routine)(void *), void * arg,
                                 pthread_t * thread_id)
