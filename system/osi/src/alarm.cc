/******************************************************************************
 *
 *  Copyright 2014 Google, Inc.
 *
 *  Licensed under the Apache License, Version 2.0 (the "License");
 *  you may not use this file except in compliance with the License.
 *  You may obtain a copy of the License at:
 *
 *  http://www.apache.org/licenses/LICENSE-2.0
 *
 *  Unless required by applicable law or agreed to in writing, software
 *  distributed under the License is distributed on an "AS IS" BASIS,
 *  WITHOUT WARRANTIES OR CONDITIONS OF ANY KIND, either express or implied.
 *  See the License for the specific language governing permissions and
 *  limitations under the License.
 *
 ******************************************************************************/

#include "internal_include/bt_target.h"

#define LOG_TAG "bt_osi_alarm"

#include "osi/include/alarm.h"

#include <base/cancelable_callback.h>
#include <base/logging.h>
#include <base/message_loop/message_loop.h>
#include <errno.h>
#include <fcntl.h>
#include <inttypes.h>
#include <malloc.h>
#include <pthread.h>
#include <signal.h>
#include <string.h>
#include <time.h>

#include <hardware/bluetooth.h>

#include <mutex>

#include "osi/include/allocator.h"
#include "osi/include/fixed_queue.h"
#include "osi/include/list.h"
#include "osi/include/log.h"
#include "osi/include/osi.h"
#include "osi/include/semaphore.h"
#include "osi/include/thread.h"
#include "osi/include/wakelock.h"
#include "stack/include/btu.h"

using base::Bind;
using base::CancelableClosure;
using base::MessageLoop;

// Callback and timer threads should run at RT priority in order to ensure they
// meet audio deadlines.  Use this priority for all audio/timer related thread.
static const int THREAD_RT_PRIORITY = 1;

typedef struct {
  size_t count;
  uint64_t total_ms;
  uint64_t max_ms;
} stat_t;

// Alarm-related information and statistics
typedef struct {
  const char* name;
  size_t scheduled_count;
  size_t canceled_count;
  size_t rescheduled_count;
  size_t total_updates;
  uint64_t last_update_ms;
  stat_t overdue_scheduling;
  stat_t premature_scheduling;
} alarm_stats_t;

/* Wrapper around CancellableClosure that let it be embedded in structs, without
 * need to define copy operator. */
struct CancelableClosureInStruct {
  base::CancelableClosure i;

  CancelableClosureInStruct& operator=(const CancelableClosureInStruct& in) {
    if (!in.i.callback().is_null()) i.Reset(in.i.callback());
    return *this;
  }
};

struct alarm_t {
  // The mutex is held while the callback for this alarm is being executed.
  // It allows us to release the coarse-grained monitor lock while a
  // potentially long-running callback is executing. |alarm_cancel| uses this
  // mutex to provide a guarantee to its caller that the callback will not be
  // in progress when it returns.
<<<<<<< HEAD
  std::recursive_mutex* callback_mutex;
  uint64_t creation_time_ms;
  uint64_t period_ms;
  uint64_t deadline_ms;
  uint64_t prev_deadline_ms;  // Previous deadline - used for accounting of
=======
  std::shared_ptr<std::recursive_mutex> callback_mutex;
  period_ms_t creation_time;
  period_ms_t period;
  period_ms_t deadline;
  period_ms_t prev_deadline;  // Previous deadline - used for accounting of
>>>>>>> ab1312fc
                              // periodic timers
  bool is_periodic;
  fixed_queue_t* queue;  // The processing queue to add this alarm to
  alarm_callback_t callback;
  void* data;
  alarm_stats_t stats;

  bool for_msg_loop;  // True, if the alarm should be processed on message loop
  CancelableClosureInStruct closure;  // posted to message loop for processing
};

// If the next wakeup time is less than this threshold, we should acquire
// a wakelock instead of setting a wake alarm so we're not bouncing in
// and out of suspend frequently. This value is externally visible to allow
// unit tests to run faster. It should not be modified by production code.
int64_t TIMER_INTERVAL_FOR_WAKELOCK_IN_MS = 3000;
static const clockid_t CLOCK_ID = CLOCK_BOOTTIME;

// This mutex ensures that the |alarm_set|, |alarm_cancel|, and alarm callback
// functions execute serially and not concurrently. As a result, this mutex
// also protects the |alarms| list.
static std::mutex alarms_mutex;
static list_t* alarms;
static timer_t timer;
static timer_t wakeup_timer;
static bool timer_set;

// All alarm callbacks are dispatched from |dispatcher_thread|
static thread_t* dispatcher_thread;
static bool dispatcher_thread_active;
static semaphore_t* alarm_expired;

// Default alarm callback thread and queue
static thread_t* default_callback_thread;
static fixed_queue_t* default_callback_queue;

static alarm_t* alarm_new_internal(const char* name, bool is_periodic);
static bool lazy_initialize(void);
static uint64_t now_ms(void);
static void alarm_set_internal(alarm_t* alarm, uint64_t period_ms,
                               alarm_callback_t cb, void* data,
                               fixed_queue_t* queue, bool for_msg_loop);
static void alarm_cancel_internal(alarm_t* alarm);
static void remove_pending_alarm(alarm_t* alarm);
static void schedule_next_instance(alarm_t* alarm);
static void reschedule_root_alarm(void);
static void alarm_queue_ready(fixed_queue_t* queue, void* context);
static void timer_callback(void* data);
static void callback_dispatch(void* context);
static bool timer_create_internal(const clockid_t clock_id, timer_t* timer);
static void update_scheduling_stats(alarm_stats_t* stats, uint64_t now_ms,
                                    uint64_t deadline_ms);
// Registers |queue| for processing alarm callbacks on |thread|.
// |queue| may not be NULL. |thread| may not be NULL.
static void alarm_register_processing_queue(fixed_queue_t* queue,
                                            thread_t* thread);

static void update_stat(stat_t* stat, uint64_t delta_ms) {
  if (stat->max_ms < delta_ms) stat->max_ms = delta_ms;
  stat->total_ms += delta_ms;
  stat->count++;
}

alarm_t* alarm_new(const char* name) { return alarm_new_internal(name, false); }

alarm_t* alarm_new_periodic(const char* name) {
  return alarm_new_internal(name, true);
}

static alarm_t* alarm_new_internal(const char* name, bool is_periodic) {
  // Make sure we have a list we can insert alarms into.
  if (!alarms && !lazy_initialize()) {
    CHECK(false);  // if initialization failed, we should not continue
    return NULL;
  }

  alarm_t* ret = static_cast<alarm_t*>(osi_calloc(sizeof(alarm_t)));

  std::shared_ptr<std::recursive_mutex> ptr(new std::recursive_mutex());
  ret->callback_mutex = ptr;
  ret->is_periodic = is_periodic;
  ret->stats.name = osi_strdup(name);

  ret->for_msg_loop = false;
  // placement new
  new (&ret->closure) CancelableClosureInStruct();

  // NOTE: The stats were reset by osi_calloc() above

  return ret;
}

void alarm_free(alarm_t* alarm) {
  if (!alarm) return;

  alarm_cancel(alarm);

  osi_free((void*)alarm->stats.name);
  alarm->closure.~CancelableClosureInStruct();
  osi_free(alarm);
}

uint64_t alarm_get_remaining_ms(const alarm_t* alarm) {
  CHECK(alarm != NULL);
  uint64_t remaining_ms = 0;
  uint64_t just_now_ms = now_ms();

  std::lock_guard<std::mutex> lock(alarms_mutex);
  if (alarm->deadline_ms > just_now_ms)
    remaining_ms = alarm->deadline_ms - just_now_ms;

  return remaining_ms;
}

void alarm_set(alarm_t* alarm, uint64_t interval_ms, alarm_callback_t cb,
               void* data) {
  alarm_set_internal(alarm, interval_ms, cb, data, default_callback_queue,
                     false);
}

void alarm_set_on_mloop(alarm_t* alarm, uint64_t interval_ms,
                        alarm_callback_t cb, void* data) {
  alarm_set_internal(alarm, interval_ms, cb, data, NULL, true);
}

// Runs in exclusion with alarm_cancel and timer_callback.
static void alarm_set_internal(alarm_t* alarm, uint64_t period_ms,
                               alarm_callback_t cb, void* data,
                               fixed_queue_t* queue, bool for_msg_loop) {
  CHECK(alarms != NULL);
  CHECK(alarm != NULL);
  CHECK(cb != NULL);

  std::lock_guard<std::mutex> lock(alarms_mutex);

  alarm->creation_time_ms = now_ms();
  alarm->period_ms = period_ms;
  alarm->queue = queue;
  alarm->callback = cb;
  alarm->data = data;
  alarm->for_msg_loop = for_msg_loop;

  schedule_next_instance(alarm);
  alarm->stats.scheduled_count++;
}

void alarm_cancel(alarm_t* alarm) {
  CHECK(alarms != NULL);
  if (!alarm) return;

  std::shared_ptr<std::recursive_mutex> local_mutex_ref = alarm->callback_mutex;
  {
    std::lock_guard<std::mutex> lock(alarms_mutex);
    local_mutex_ref = alarm->callback_mutex;
    alarm_cancel_internal(alarm);
  }

  // If the callback for |alarm| is in progress, wait here until it completes.
  std::lock_guard<std::recursive_mutex> lock(*local_mutex_ref);
}

// Internal implementation of canceling an alarm.
// The caller must hold the |alarms_mutex|
static void alarm_cancel_internal(alarm_t* alarm) {
  bool needs_reschedule =
      (!list_is_empty(alarms) && list_front(alarms) == alarm);

  remove_pending_alarm(alarm);

  alarm->deadline_ms = 0;
  alarm->prev_deadline_ms = 0;
  alarm->callback = NULL;
  alarm->data = NULL;
  alarm->stats.canceled_count++;
  alarm->queue = NULL;

  if (needs_reschedule) reschedule_root_alarm();
}

bool alarm_is_scheduled(const alarm_t* alarm) {
  if ((alarms == NULL) || (alarm == NULL)) return false;
  return (alarm->callback != NULL);
}

void alarm_cleanup(void) {
  // If lazy_initialize never ran there is nothing else to do
  if (!alarms) return;

  dispatcher_thread_active = false;
  semaphore_post(alarm_expired);
  thread_free(dispatcher_thread);
  dispatcher_thread = NULL;

  std::lock_guard<std::mutex> lock(alarms_mutex);

  fixed_queue_free(default_callback_queue, NULL);
  default_callback_queue = NULL;
  thread_free(default_callback_thread);
  default_callback_thread = NULL;

  timer_delete(wakeup_timer);
  timer_delete(timer);
  semaphore_free(alarm_expired);
  alarm_expired = NULL;

  list_free(alarms);
  alarms = NULL;
}

static bool lazy_initialize(void) {
  CHECK(alarms == NULL);

  // timer_t doesn't have an invalid value so we must track whether
  // the |timer| variable is valid ourselves.
  bool timer_initialized = false;
  bool wakeup_timer_initialized = false;

  std::lock_guard<std::mutex> lock(alarms_mutex);

  alarms = list_new(NULL);
  if (!alarms) {
    LOG_ERROR(LOG_TAG, "%s unable to allocate alarm list.", __func__);
    goto error;
  }

  if (!timer_create_internal(CLOCK_ID, &timer)) goto error;
  timer_initialized = true;

  if (!timer_create_internal(CLOCK_BOOTTIME_ALARM, &wakeup_timer)) {
    if (!timer_create_internal(CLOCK_BOOTTIME, &wakeup_timer)) {
      goto error;
    }
  }
  wakeup_timer_initialized = true;

  alarm_expired = semaphore_new(0);
  if (!alarm_expired) {
    LOG_ERROR(LOG_TAG, "%s unable to create alarm expired semaphore", __func__);
    goto error;
  }

  default_callback_thread =
      thread_new_sized("alarm_default_callbacks", SIZE_MAX);
  if (default_callback_thread == NULL) {
    LOG_ERROR(LOG_TAG, "%s unable to create default alarm callbacks thread.",
              __func__);
    goto error;
  }
  thread_set_rt_priority(default_callback_thread, THREAD_RT_PRIORITY);
  default_callback_queue = fixed_queue_new(SIZE_MAX);
  if (default_callback_queue == NULL) {
    LOG_ERROR(LOG_TAG, "%s unable to create default alarm callbacks queue.",
              __func__);
    goto error;
  }
  alarm_register_processing_queue(default_callback_queue,
                                  default_callback_thread);

  dispatcher_thread_active = true;
  dispatcher_thread = thread_new("alarm_dispatcher");
  if (!dispatcher_thread) {
    LOG_ERROR(LOG_TAG, "%s unable to create alarm callback thread.", __func__);
    goto error;
  }
  thread_set_rt_priority(dispatcher_thread, THREAD_RT_PRIORITY);
  thread_post(dispatcher_thread, callback_dispatch, NULL);
  return true;

error:
  fixed_queue_free(default_callback_queue, NULL);
  default_callback_queue = NULL;
  thread_free(default_callback_thread);
  default_callback_thread = NULL;

  thread_free(dispatcher_thread);
  dispatcher_thread = NULL;

  dispatcher_thread_active = false;

  semaphore_free(alarm_expired);
  alarm_expired = NULL;

  if (wakeup_timer_initialized) timer_delete(wakeup_timer);

  if (timer_initialized) timer_delete(timer);

  list_free(alarms);
  alarms = NULL;

  return false;
}

static uint64_t now_ms(void) {
  CHECK(alarms != NULL);

  struct timespec ts;
  if (clock_gettime(CLOCK_ID, &ts) == -1) {
    LOG_ERROR(LOG_TAG, "%s unable to get current time: %s", __func__,
              strerror(errno));
    return 0;
  }

  return (ts.tv_sec * 1000LL) + (ts.tv_nsec / 1000000LL);
}

// Remove alarm from internal alarm list and the processing queue
// The caller must hold the |alarms_mutex|
static void remove_pending_alarm(alarm_t* alarm) {
  list_remove(alarms, alarm);

  if (alarm->for_msg_loop) {
    alarm->closure.i.Cancel();
  } else {
    while (fixed_queue_try_remove_from_queue(alarm->queue, alarm) != NULL) {
      // Remove all repeated alarm instances from the queue.
      // NOTE: We are defensive here - we shouldn't have repeated alarm
      // instances
    }
  }
}

// Must be called with |alarms_mutex| held
static void schedule_next_instance(alarm_t* alarm) {
  // If the alarm is currently set and it's at the start of the list,
  // we'll need to re-schedule since we've adjusted the earliest deadline.
  bool needs_reschedule =
      (!list_is_empty(alarms) && list_front(alarms) == alarm);
  if (alarm->callback) remove_pending_alarm(alarm);

  // Calculate the next deadline for this alarm
  uint64_t just_now_ms = now_ms();
  uint64_t ms_into_period = 0;
  if ((alarm->is_periodic) && (alarm->period_ms != 0))
    ms_into_period =
        ((just_now_ms - alarm->creation_time_ms) % alarm->period_ms);
  alarm->deadline_ms = just_now_ms + (alarm->period_ms - ms_into_period);

  // Add it into the timer list sorted by deadline (earliest deadline first).
  if (list_is_empty(alarms) ||
      ((alarm_t*)list_front(alarms))->deadline_ms > alarm->deadline_ms) {
    list_prepend(alarms, alarm);
  } else {
    for (list_node_t* node = list_begin(alarms); node != list_end(alarms);
         node = list_next(node)) {
      list_node_t* next = list_next(node);
      if (next == list_end(alarms) ||
          ((alarm_t*)list_node(next))->deadline_ms > alarm->deadline_ms) {
        list_insert_after(alarms, node, alarm);
        break;
      }
    }
  }

  // If the new alarm has the earliest deadline, we need to re-evaluate our
  // schedule.
  if (needs_reschedule ||
      (!list_is_empty(alarms) && list_front(alarms) == alarm)) {
    reschedule_root_alarm();
  }
}

// NOTE: must be called with |alarms_mutex| held
static void reschedule_root_alarm(void) {
  CHECK(alarms != NULL);

  const bool timer_was_set = timer_set;
  alarm_t* next;
  int64_t next_expiration;

  // If used in a zeroed state, disarms the timer.
  struct itimerspec timer_time;
  memset(&timer_time, 0, sizeof(timer_time));

  if (list_is_empty(alarms)) goto done;

  next = static_cast<alarm_t*>(list_front(alarms));
  next_expiration = next->deadline_ms - now_ms();
  if (next_expiration < TIMER_INTERVAL_FOR_WAKELOCK_IN_MS) {
    if (!timer_set) {
      if (!wakelock_acquire()) {
        LOG_ERROR(LOG_TAG, "%s unable to acquire wake lock", __func__);
        goto done;
      }
    }

    timer_time.it_value.tv_sec = (next->deadline_ms / 1000);
    timer_time.it_value.tv_nsec = (next->deadline_ms % 1000) * 1000000LL;

    // It is entirely unsafe to call timer_settime(2) with a zeroed timerspec
    // for timers with *_ALARM clock IDs. Although the man page states that the
    // timer would be canceled, the current behavior (as of Linux kernel 3.17)
    // is that the callback is issued immediately. The only way to cancel an
    // *_ALARM timer is to delete the timer. But unfortunately, deleting and
    // re-creating a timer is rather expensive; every timer_create(2) spawns a
    // new thread. So we simply set the timer to fire at the largest possible
    // time.
    //
    // If we've reached this code path, we're going to grab a wake lock and
    // wait for the next timer to fire. In that case, there's no reason to
    // have a pending wakeup timer so we simply cancel it.
    struct itimerspec end_of_time;
    memset(&end_of_time, 0, sizeof(end_of_time));
    end_of_time.it_value.tv_sec = (time_t)(1LL << (sizeof(time_t) * 8 - 2));
    timer_settime(wakeup_timer, TIMER_ABSTIME, &end_of_time, NULL);
  } else {
    // WARNING: do not attempt to use relative timers with *_ALARM clock IDs
    // in kernels before 3.17 unless you have the following patch:
    // https://lkml.org/lkml/2014/7/7/576
    struct itimerspec wakeup_time;
    memset(&wakeup_time, 0, sizeof(wakeup_time));

    wakeup_time.it_value.tv_sec = (next->deadline_ms / 1000);
    wakeup_time.it_value.tv_nsec = (next->deadline_ms % 1000) * 1000000LL;
    if (timer_settime(wakeup_timer, TIMER_ABSTIME, &wakeup_time, NULL) == -1)
      LOG_ERROR(LOG_TAG, "%s unable to set wakeup timer: %s", __func__,
                strerror(errno));
  }

done:
  timer_set =
      timer_time.it_value.tv_sec != 0 || timer_time.it_value.tv_nsec != 0;
  if (timer_was_set && !timer_set) {
    wakelock_release();
  }

  if (timer_settime(timer, TIMER_ABSTIME, &timer_time, NULL) == -1)
    LOG_ERROR(LOG_TAG, "%s unable to set timer: %s", __func__, strerror(errno));

  // If next expiration was in the past (e.g. short timer that got context
  // switched) then the timer might have diarmed itself. Detect this case and
  // work around it by manually signalling the |alarm_expired| semaphore.
  //
  // It is possible that the timer was actually super short (a few
  // milliseconds) and the timer expired normally before we called
  // |timer_gettime|. Worst case, |alarm_expired| is signaled twice for that
  // alarm. Nothing bad should happen in that case though since the callback
  // dispatch function checks to make sure the timer at the head of the list
  // actually expired.
  if (timer_set) {
    struct itimerspec time_to_expire;
    timer_gettime(timer, &time_to_expire);
    if (time_to_expire.it_value.tv_sec == 0 &&
        time_to_expire.it_value.tv_nsec == 0) {
      LOG_DEBUG(
          LOG_TAG,
          "%s alarm expiration too close for posix timers, switching to guns",
          __func__);
      semaphore_post(alarm_expired);
    }
  }
}

static void alarm_register_processing_queue(fixed_queue_t* queue,
                                            thread_t* thread) {
  CHECK(queue != NULL);
  CHECK(thread != NULL);

  fixed_queue_register_dequeue(queue, thread_get_reactor(thread),
                               alarm_queue_ready, NULL);
}

static void alarm_ready_generic(alarm_t* alarm,
                                std::unique_lock<std::mutex>& lock) {
  if (alarm == NULL) {
    return;  // The alarm was probably canceled
  }

  //
  // If the alarm is not periodic, we've fully serviced it now, and can reset
  // some of its internal state. This is useful to distinguish between expired
  // alarms and active ones.
  //
  if (!alarm->callback) {
    LOG(FATAL) << __func__
               << ": timer callback is NULL! Name=" << alarm->stats.name;
  }
  alarm_callback_t callback = alarm->callback;
  void* data = alarm->data;
  uint64_t deadline_ms = alarm->deadline_ms;
  if (alarm->is_periodic) {
    // The periodic alarm has been rescheduled and alarm->deadline has been
    // updated, hence we need to use the previous deadline.
    deadline_ms = alarm->prev_deadline_ms;
  } else {
    alarm->deadline_ms = 0;
    alarm->callback = NULL;
    alarm->data = NULL;
    alarm->queue = NULL;
  }

  // Increment the reference count of the mutex so it doesn't get freed
  // before the callback gets finished executing.
  std::shared_ptr<std::recursive_mutex> local_mutex_ref = alarm->callback_mutex;
  std::lock_guard<std::recursive_mutex> cb_lock(*local_mutex_ref);
  lock.unlock();

  // Update the statistics
  update_scheduling_stats(&alarm->stats, now_ms(), deadline_ms);

  // NOTE: Do NOT access "alarm" after the callback, as a safety precaution
  // in case the callback itself deleted the alarm.
  callback(data);
}

static void alarm_ready_mloop(alarm_t* alarm) {
  std::unique_lock<std::mutex> lock(alarms_mutex);
  alarm_ready_generic(alarm, lock);
}

static void alarm_queue_ready(fixed_queue_t* queue, UNUSED_ATTR void* context) {
  CHECK(queue != NULL);

  std::unique_lock<std::mutex> lock(alarms_mutex);
  alarm_t* alarm = (alarm_t*)fixed_queue_try_dequeue(queue);
  alarm_ready_generic(alarm, lock);
}

// Callback function for wake alarms and our posix timer
static void timer_callback(UNUSED_ATTR void* ptr) {
  semaphore_post(alarm_expired);
}

// Function running on |dispatcher_thread| that performs the following:
//   (1) Receives a signal using |alarm_exired| that the alarm has expired
//   (2) Dispatches the alarm callback for processing by the corresponding
// thread for that alarm.
static void callback_dispatch(UNUSED_ATTR void* context) {
  while (true) {
    semaphore_wait(alarm_expired);
    if (!dispatcher_thread_active) break;

    std::lock_guard<std::mutex> lock(alarms_mutex);
    alarm_t* alarm;

    // Take into account that the alarm may get cancelled before we get to it.
    // We're done here if there are no alarms or the alarm at the front is in
    // the future. Exit right away since there's nothing left to do.
    if (list_is_empty(alarms) ||
        (alarm = static_cast<alarm_t*>(list_front(alarms)))->deadline_ms >
            now_ms()) {
      reschedule_root_alarm();
      continue;
    }

    list_remove(alarms, alarm);

    if (alarm->is_periodic) {
      alarm->prev_deadline_ms = alarm->deadline_ms;
      schedule_next_instance(alarm);
      alarm->stats.rescheduled_count++;
    }
    reschedule_root_alarm();

    // Enqueue the alarm for processing
    if (alarm->for_msg_loop) {
      if (!get_main_message_loop()) {
        LOG_ERROR(LOG_TAG, "%s: message loop already NULL. Alarm: %s", __func__,
                  alarm->stats.name);
        continue;
      }

      alarm->closure.i.Reset(Bind(alarm_ready_mloop, alarm));
      get_main_message_loop()->task_runner()->PostTask(
          FROM_HERE, alarm->closure.i.callback());
    } else {
      fixed_queue_enqueue(alarm->queue, alarm);
    }
  }

  LOG_DEBUG(LOG_TAG, "%s Callback thread exited", __func__);
}

static bool timer_create_internal(const clockid_t clock_id, timer_t* timer) {
  CHECK(timer != NULL);

  struct sigevent sigevent;
  // create timer with RT priority thread
  pthread_attr_t thread_attr;
  pthread_attr_init(&thread_attr);
  pthread_attr_setschedpolicy(&thread_attr, SCHED_FIFO);
  struct sched_param param;
  param.sched_priority = THREAD_RT_PRIORITY;
  pthread_attr_setschedparam(&thread_attr, &param);

  memset(&sigevent, 0, sizeof(sigevent));
  sigevent.sigev_notify = SIGEV_THREAD;
  sigevent.sigev_notify_function = (void (*)(union sigval))timer_callback;
  sigevent.sigev_notify_attributes = &thread_attr;
  if (timer_create(clock_id, &sigevent, timer) == -1) {
    LOG_ERROR(LOG_TAG, "%s unable to create timer with clock %d: %s", __func__,
              clock_id, strerror(errno));
    if (clock_id == CLOCK_BOOTTIME_ALARM) {
      LOG_ERROR(LOG_TAG,
                "The kernel might not have support for "
                "timer_create(CLOCK_BOOTTIME_ALARM): "
                "https://lwn.net/Articles/429925/");
      LOG_ERROR(LOG_TAG,
                "See following patches: "
                "https://git.kernel.org/cgit/linux/kernel/git/torvalds/"
                "linux.git/log/?qt=grep&q=CLOCK_BOOTTIME_ALARM");
    }
    return false;
  }

  return true;
}

static void update_scheduling_stats(alarm_stats_t* stats, uint64_t now_ms,
                                    uint64_t deadline_ms) {
  stats->total_updates++;
  stats->last_update_ms = now_ms;

  if (deadline_ms < now_ms) {
    // Overdue scheduling
    uint64_t delta_ms = now_ms - deadline_ms;
    update_stat(&stats->overdue_scheduling, delta_ms);
  } else if (deadline_ms > now_ms) {
    // Premature scheduling
    uint64_t delta_ms = deadline_ms - now_ms;
    update_stat(&stats->premature_scheduling, delta_ms);
  }
}

static void dump_stat(int fd, stat_t* stat, const char* description) {
  uint64_t average_time_ms = 0;
  if (stat->count != 0) average_time_ms = stat->total_ms / stat->count;

  dprintf(fd, "%-51s: %llu / %llu / %llu\n", description,
          (unsigned long long)stat->total_ms, (unsigned long long)stat->max_ms,
          (unsigned long long)average_time_ms);
}

void alarm_debug_dump(int fd) {
  dprintf(fd, "\nBluetooth Alarms Statistics:\n");

  std::lock_guard<std::mutex> lock(alarms_mutex);

  if (alarms == NULL) {
    dprintf(fd, "  None\n");
    return;
  }

  uint64_t just_now_ms = now_ms();

  dprintf(fd, "  Total Alarms: %zu\n\n", list_length(alarms));

  // Dump info for each alarm
  for (list_node_t* node = list_begin(alarms); node != list_end(alarms);
       node = list_next(node)) {
    alarm_t* alarm = (alarm_t*)list_node(node);
    alarm_stats_t* stats = &alarm->stats;

    dprintf(fd, "  Alarm : %s (%s)\n", stats->name,
            (alarm->is_periodic) ? "PERIODIC" : "SINGLE");

    dprintf(fd, "%-51s: %zu / %zu / %zu / %zu\n",
            "    Action counts (sched/resched/exec/cancel)",
            stats->scheduled_count, stats->rescheduled_count,
            stats->total_updates, stats->canceled_count);

    dprintf(fd, "%-51s: %zu / %zu\n",
            "    Deviation counts (overdue/premature)",
            stats->overdue_scheduling.count, stats->premature_scheduling.count);

    dprintf(fd, "%-51s: %llu / %llu / %lld\n",
            "    Time in ms (since creation/interval/remaining)",
            (unsigned long long)(just_now_ms - alarm->creation_time_ms),
            (unsigned long long)alarm->period_ms,
            (long long)(alarm->deadline_ms - just_now_ms));

    dump_stat(fd, &stats->overdue_scheduling,
              "    Overdue scheduling time in ms (total/max/avg)");

    dump_stat(fd, &stats->premature_scheduling,
              "    Premature scheduling time in ms (total/max/avg)");

    dprintf(fd, "\n");
  }
}<|MERGE_RESOLUTION|>--- conflicted
+++ resolved
@@ -91,19 +91,11 @@
   // potentially long-running callback is executing. |alarm_cancel| uses this
   // mutex to provide a guarantee to its caller that the callback will not be
   // in progress when it returns.
-<<<<<<< HEAD
-  std::recursive_mutex* callback_mutex;
+  std::shared_ptr<std::recursive_mutex> callback_mutex;
   uint64_t creation_time_ms;
   uint64_t period_ms;
   uint64_t deadline_ms;
   uint64_t prev_deadline_ms;  // Previous deadline - used for accounting of
-=======
-  std::shared_ptr<std::recursive_mutex> callback_mutex;
-  period_ms_t creation_time;
-  period_ms_t period;
-  period_ms_t deadline;
-  period_ms_t prev_deadline;  // Previous deadline - used for accounting of
->>>>>>> ab1312fc
                               // periodic timers
   bool is_periodic;
   fixed_queue_t* queue;  // The processing queue to add this alarm to
