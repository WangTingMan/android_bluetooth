--- conflicted
+++ resolved
@@ -490,11 +490,7 @@
         }
       }
 
-<<<<<<< HEAD
-      if (osi_property_get_bool(AVRC_DYNAMIC_AVRCP_ENABLE_PROPERTY, false)) {
-=======
       if (osi_property_get_bool(AVRC_DYNAMIC_AVRCP_ENABLE_PROPERTY, true)) {
->>>>>>> e957c087
         avrc_->SaveControllerVersion(bdaddr, peer_avrcp_version);
       }
     }
