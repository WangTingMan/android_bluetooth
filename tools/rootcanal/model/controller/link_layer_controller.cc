/*
 * Copyright 2017 The Android Open Source Project
 *
 * Licensed under the Apache License, Version 2.0 (the "License");
 * you may not use this file except in compliance with the License.
 * You may obtain a copy of the License at
 *
 *      http://www.apache.org/licenses/LICENSE-2.0
 *
 * Unless required by applicable law or agreed to in writing, software
 * distributed under the License is distributed on an "AS IS" BASIS,
 * WITHOUT WARRANTIES OR CONDITIONS OF ANY KIND, either express or implied.
 * See the License for the specific language governing permissions and
 * limitations under the License.
 */

#include "link_layer_controller.h"

#include <hci/hci_packets.h>

#include "crypto_toolbox/crypto_toolbox.h"
#include "os/log.h"
#include "packet/raw_builder.h"

using std::vector;
using namespace std::chrono;
using bluetooth::hci::Address;
using bluetooth::hci::AddressType;
using bluetooth::hci::AddressWithType;
using bluetooth::hci::EventCode;
using bluetooth::hci::SubeventCode;

using namespace model::packets;
using model::packets::PacketType;
using namespace std::literals;

namespace rootcanal {

constexpr uint16_t kNumCommandPackets = 0x01;

constexpr milliseconds kNoDelayMs(0);

// TODO: Model Rssi?
static uint8_t GetRssi() {
  static uint8_t rssi = 0;
  rssi += 5;
  if (rssi > 128) {
    rssi = rssi % 7;
  }
  return -(rssi);
}

void LinkLayerController::SendLeLinkLayerPacketWithRssi(
    Address source, Address dest, uint8_t rssi,
    std::unique_ptr<model::packets::LinkLayerPacketBuilder> packet) {
  std::shared_ptr<model::packets::RssiWrapperBuilder> shared_packet =
      model::packets::RssiWrapperBuilder::Create(source, dest, rssi,
                                                 std::move(packet));
  ScheduleTask(kNoDelayMs, [this, shared_packet]() {
    send_to_remote_(shared_packet, Phy::Type::LOW_ENERGY);
  });
}

void LinkLayerController::SendLeLinkLayerPacket(
    std::unique_ptr<model::packets::LinkLayerPacketBuilder> packet) {
  std::shared_ptr<model::packets::LinkLayerPacketBuilder> shared_packet =
      std::move(packet);
  ScheduleTask(kNoDelayMs, [this, shared_packet]() {
    send_to_remote_(shared_packet, Phy::Type::LOW_ENERGY);
  });
}

void LinkLayerController::SendLinkLayerPacket(
    std::unique_ptr<model::packets::LinkLayerPacketBuilder> packet) {
  std::shared_ptr<model::packets::LinkLayerPacketBuilder> shared_packet =
      std::move(packet);
  ScheduleTask(kNoDelayMs, [this, shared_packet]() {
    send_to_remote_(shared_packet, Phy::Type::BR_EDR);
  });
}

ErrorCode LinkLayerController::SendLeCommandToRemoteByAddress(
    OpCode opcode, const Address& remote, const Address& local) {
  switch (opcode) {
    case (OpCode::LE_READ_REMOTE_FEATURES):
      SendLeLinkLayerPacket(
          model::packets::LeReadRemoteFeaturesBuilder::Create(local, remote));
      break;
    default:
      LOG_INFO("Dropping unhandled command 0x%04x",
               static_cast<uint16_t>(opcode));
      return ErrorCode::UNKNOWN_HCI_COMMAND;
  }

  return ErrorCode::SUCCESS;
}

ErrorCode LinkLayerController::SendCommandToRemoteByAddress(
    OpCode opcode, bluetooth::packet::PacketView<true> args,
    const Address& remote) {
  Address local_address = properties_.GetAddress();

  switch (opcode) {
    case (OpCode::REMOTE_NAME_REQUEST):
      // LMP features get requested with remote name requests.
      SendLinkLayerPacket(model::packets::ReadRemoteLmpFeaturesBuilder::Create(
          local_address, remote));
      SendLinkLayerPacket(model::packets::RemoteNameRequestBuilder::Create(
          local_address, remote));
      break;
    case (OpCode::READ_REMOTE_SUPPORTED_FEATURES):
      SendLinkLayerPacket(
          model::packets::ReadRemoteSupportedFeaturesBuilder::Create(
              local_address, remote));
      break;
    case (OpCode::READ_REMOTE_EXTENDED_FEATURES): {
      uint8_t page_number =
          (args.begin() + 2).extract<uint8_t>();  // skip the handle
      SendLinkLayerPacket(
          model::packets::ReadRemoteExtendedFeaturesBuilder::Create(
              local_address, remote, page_number));
    } break;
    case (OpCode::READ_REMOTE_VERSION_INFORMATION):
      SendLinkLayerPacket(
          model::packets::ReadRemoteVersionInformationBuilder::Create(
              local_address, remote));
      break;
    case (OpCode::READ_CLOCK_OFFSET):
      SendLinkLayerPacket(model::packets::ReadClockOffsetBuilder::Create(
          local_address, remote));
      break;
    default:
      LOG_INFO("Dropping unhandled command 0x%04x",
               static_cast<uint16_t>(opcode));
      return ErrorCode::UNKNOWN_HCI_COMMAND;
  }

  return ErrorCode::SUCCESS;
}

ErrorCode LinkLayerController::SendCommandToRemoteByHandle(
    OpCode opcode, bluetooth::packet::PacketView<true> args, uint16_t handle) {
  if (!connections_.HasHandle(handle)) {
    return ErrorCode::UNKNOWN_CONNECTION;
  }

  switch (opcode) {
    case (OpCode::LE_READ_REMOTE_FEATURES):
      return SendLeCommandToRemoteByAddress(
          opcode, connections_.GetAddress(handle).GetAddress(),
          connections_.GetOwnAddress(handle).GetAddress());
    default:
      return SendCommandToRemoteByAddress(
          opcode, args, connections_.GetAddress(handle).GetAddress());
  }
}

ErrorCode LinkLayerController::SendAclToRemote(
    bluetooth::hci::AclView acl_packet) {
  uint16_t handle = acl_packet.GetHandle();
  if (!connections_.HasHandle(handle)) {
    return ErrorCode::UNKNOWN_CONNECTION;
  }

  AddressWithType my_address = connections_.GetOwnAddress(handle);
  AddressWithType destination = connections_.GetAddress(handle);
  Phy::Type phy = connections_.GetPhyType(handle);

  ScheduleTask(kNoDelayMs, [this, handle]() {
    std::vector<bluetooth::hci::CompletedPackets> completed_packets;
    bluetooth::hci::CompletedPackets cp;
    cp.connection_handle_ = handle;
    cp.host_num_of_completed_packets_ = kNumCommandPackets;
    completed_packets.push_back(cp);
    send_event_(bluetooth::hci::NumberOfCompletedPacketsBuilder::Create(
        completed_packets));
  });

  auto acl_payload = acl_packet.GetPayload();

  std::unique_ptr<bluetooth::packet::RawBuilder> raw_builder_ptr =
      std::make_unique<bluetooth::packet::RawBuilder>();
  std::vector<uint8_t> payload_bytes(acl_payload.begin(), acl_payload.end());

  uint16_t first_two_bytes =
      static_cast<uint16_t>(acl_packet.GetHandle()) +
      (static_cast<uint16_t>(acl_packet.GetPacketBoundaryFlag()) << 12) +
      (static_cast<uint16_t>(acl_packet.GetBroadcastFlag()) << 14);
  raw_builder_ptr->AddOctets2(first_two_bytes);
  raw_builder_ptr->AddOctets2(static_cast<uint16_t>(payload_bytes.size()));
  raw_builder_ptr->AddOctets(payload_bytes);

  auto acl = model::packets::AclBuilder::Create(my_address.GetAddress(),
                                                destination.GetAddress(),
                                                std::move(raw_builder_ptr));

  switch (phy) {
    case Phy::Type::BR_EDR:
      SendLinkLayerPacket(std::move(acl));
      break;
    case Phy::Type::LOW_ENERGY:
      SendLeLinkLayerPacket(std::move(acl));
      break;
  }
  return ErrorCode::SUCCESS;
}

ErrorCode LinkLayerController::SendScoToRemote(
    bluetooth::hci::ScoView sco_packet) {
  uint16_t handle = sco_packet.GetHandle();
  if (!connections_.HasScoHandle(handle)) {
    return ErrorCode::UNKNOWN_CONNECTION;
  }

  // TODO: SCO flow control
  Address source = properties_.GetAddress();
  Address destination = connections_.GetScoAddress(handle);

  auto sco_data = sco_packet.GetData();
  std::vector<uint8_t> sco_data_bytes(sco_data.begin(), sco_data.end());

  SendLinkLayerPacket(model::packets::ScoBuilder::Create(
      source, destination,
      std::make_unique<bluetooth::packet::RawBuilder>(sco_data_bytes)));
  return ErrorCode::SUCCESS;
}

void LinkLayerController::IncomingPacket(
    model::packets::LinkLayerPacketView incoming) {
  ASSERT(incoming.IsValid());
  if (incoming.GetType() == PacketType::RSSI_WRAPPER) {
    auto rssi_wrapper = model::packets::RssiWrapperView::Create(incoming);
    ASSERT(rssi_wrapper.IsValid());
    auto wrapped =
        model::packets::LinkLayerPacketView::Create(rssi_wrapper.GetPayload());
    IncomingPacketWithRssi(wrapped, rssi_wrapper.GetRssi());
  } else {
    IncomingPacketWithRssi(incoming, GetRssi());
  }
}

void LinkLayerController::IncomingPacketWithRssi(
    model::packets::LinkLayerPacketView incoming, uint8_t rssi) {
  ASSERT(incoming.IsValid());
  auto destination_address = incoming.GetDestinationAddress();

  // Match broadcasts
  bool address_matches = (destination_address == Address::kEmpty);

  // Match addresses from device properties
  if (destination_address == properties_.GetAddress() ||
      destination_address == properties_.GetLeAddress()) {
    address_matches = true;
  }

  // Check current connection address
  if (destination_address == le_connecting_rpa_) {
    address_matches = true;
  }

  // Check advertising addresses
  for (const auto& advertiser : advertisers_) {
    if (advertiser.IsEnabled() &&
        advertiser.GetAddress().GetAddress() == destination_address) {
      address_matches = true;
    }
  }

  // Check connection addresses
  auto source_address = incoming.GetSourceAddress();
  auto handle = connections_.GetHandleOnlyAddress(source_address);
  if (handle != kReservedHandle) {
    if (connections_.GetOwnAddress(handle).GetAddress() ==
        destination_address) {
      address_matches = true;
    }
  }

  // Drop packets not addressed to me
  if (!address_matches) {
    LOG_INFO("Dropping packet not addressed to me %s->%s",
             source_address.ToString().c_str(),
             destination_address.ToString().c_str());
    return;
  }

  switch (incoming.GetType()) {
    case model::packets::PacketType::ACL:
      IncomingAclPacket(incoming);
      break;
    case model::packets::PacketType::SCO:
      IncomingScoPacket(incoming);
      break;
    case model::packets::PacketType::DISCONNECT:
      IncomingDisconnectPacket(incoming);
      break;
    case model::packets::PacketType::ENCRYPT_CONNECTION:
      IncomingEncryptConnection(incoming);
      break;
    case model::packets::PacketType::ENCRYPT_CONNECTION_RESPONSE:
      IncomingEncryptConnectionResponse(incoming);
      break;
    case model::packets::PacketType::INQUIRY:
      if (inquiry_scans_enabled_) {
        IncomingInquiryPacket(incoming, rssi);
      }
      break;
    case model::packets::PacketType::INQUIRY_RESPONSE:
      IncomingInquiryResponsePacket(incoming);
      break;
    case model::packets::PacketType::IO_CAPABILITY_REQUEST:
      IncomingIoCapabilityRequestPacket(incoming);
      break;
    case model::packets::PacketType::IO_CAPABILITY_RESPONSE:
      IncomingIoCapabilityResponsePacket(incoming);
      break;
    case model::packets::PacketType::IO_CAPABILITY_NEGATIVE_RESPONSE:
      IncomingIoCapabilityNegativeResponsePacket(incoming);
      break;
    case PacketType::ISO:
      IncomingIsoPacket(incoming);
      break;
    case PacketType::ISO_CONNECTION_REQUEST:
      IncomingIsoConnectionRequestPacket(incoming);
      break;
    case PacketType::ISO_CONNECTION_RESPONSE:
      IncomingIsoConnectionResponsePacket(incoming);
      break;
    case PacketType::KEYPRESS_NOTIFICATION:
      IncomingKeypressNotificationPacket(incoming);
      break;
    case model::packets::PacketType::LE_ADVERTISEMENT:
      if (le_scan_enable_ != bluetooth::hci::OpCode::NONE || le_connect_) {
        IncomingLeAdvertisementPacket(incoming, rssi);
      }
      break;
    case model::packets::PacketType::LE_CONNECT:
      IncomingLeConnectPacket(incoming);
      break;
    case model::packets::PacketType::LE_CONNECT_COMPLETE:
      IncomingLeConnectCompletePacket(incoming);
      break;
    case model::packets::PacketType::LE_CONNECTION_PARAMETER_REQUEST:
      IncomingLeConnectionParameterRequest(incoming);
      break;
    case model::packets::PacketType::LE_CONNECTION_PARAMETER_UPDATE:
      IncomingLeConnectionParameterUpdate(incoming);
      break;
    case model::packets::PacketType::LE_ENCRYPT_CONNECTION:
      IncomingLeEncryptConnection(incoming);
      break;
    case model::packets::PacketType::LE_ENCRYPT_CONNECTION_RESPONSE:
      IncomingLeEncryptConnectionResponse(incoming);
      break;
    case (model::packets::PacketType::LE_READ_REMOTE_FEATURES):
      IncomingLeReadRemoteFeatures(incoming);
      break;
    case (model::packets::PacketType::LE_READ_REMOTE_FEATURES_RESPONSE):
      IncomingLeReadRemoteFeaturesResponse(incoming);
      break;
    case model::packets::PacketType::LE_SCAN:
      // TODO: Check Advertising flags and see if we are scannable.
      IncomingLeScanPacket(incoming);
      break;
    case model::packets::PacketType::LE_SCAN_RESPONSE:
      if (le_scan_enable_ != bluetooth::hci::OpCode::NONE &&
          le_scan_type_ == 1) {
        IncomingLeScanResponsePacket(incoming, rssi);
      }
      break;
    case model::packets::PacketType::PAGE:
      if (page_scans_enabled_) {
        IncomingPagePacket(incoming);
      }
      break;
    case model::packets::PacketType::PAGE_RESPONSE:
      IncomingPageResponsePacket(incoming);
      break;
    case model::packets::PacketType::PAGE_REJECT:
      IncomingPageRejectPacket(incoming);
      break;
    case (model::packets::PacketType::PASSKEY):
      IncomingPasskeyPacket(incoming);
      break;
    case (model::packets::PacketType::PASSKEY_FAILED):
      IncomingPasskeyFailedPacket(incoming);
      break;
    case (model::packets::PacketType::PIN_REQUEST):
      IncomingPinRequestPacket(incoming);
      break;
    case (model::packets::PacketType::PIN_RESPONSE):
      IncomingPinResponsePacket(incoming);
      break;
    case (model::packets::PacketType::REMOTE_NAME_REQUEST):
      IncomingRemoteNameRequest(incoming);
      break;
    case (model::packets::PacketType::REMOTE_NAME_REQUEST_RESPONSE):
      IncomingRemoteNameRequestResponse(incoming);
      break;
    case (model::packets::PacketType::READ_REMOTE_SUPPORTED_FEATURES):
      IncomingReadRemoteSupportedFeatures(incoming);
      break;
    case (model::packets::PacketType::READ_REMOTE_SUPPORTED_FEATURES_RESPONSE):
      IncomingReadRemoteSupportedFeaturesResponse(incoming);
      break;
    case (model::packets::PacketType::READ_REMOTE_LMP_FEATURES):
      IncomingReadRemoteLmpFeatures(incoming);
      break;
    case (model::packets::PacketType::READ_REMOTE_LMP_FEATURES_RESPONSE):
      IncomingReadRemoteLmpFeaturesResponse(incoming);
      break;
    case (model::packets::PacketType::READ_REMOTE_EXTENDED_FEATURES):
      IncomingReadRemoteExtendedFeatures(incoming);
      break;
    case (model::packets::PacketType::READ_REMOTE_EXTENDED_FEATURES_RESPONSE):
      IncomingReadRemoteExtendedFeaturesResponse(incoming);
      break;
    case (model::packets::PacketType::READ_REMOTE_VERSION_INFORMATION):
      IncomingReadRemoteVersion(incoming);
      break;
    case (model::packets::PacketType::READ_REMOTE_VERSION_INFORMATION_RESPONSE):
      IncomingReadRemoteVersionResponse(incoming);
      break;
    case (model::packets::PacketType::READ_CLOCK_OFFSET):
      IncomingReadClockOffset(incoming);
      break;
    case (model::packets::PacketType::READ_CLOCK_OFFSET_RESPONSE):
      IncomingReadClockOffsetResponse(incoming);
      break;
    case (model::packets::PacketType::RSSI_WRAPPER):
      LOG_ERROR("Dropping double-wrapped RSSI packet");
      break;
    case model::packets::PacketType::SCO_CONNECTION_REQUEST:
      IncomingScoConnectionRequest(incoming);
      break;
    case model::packets::PacketType::SCO_CONNECTION_RESPONSE:
      IncomingScoConnectionResponse(incoming);
      break;
    case model::packets::PacketType::SCO_DISCONNECT:
      IncomingScoDisconnect(incoming);
      break;

    default:
      LOG_WARN("Dropping unhandled packet of type %s",
               model::packets::PacketTypeText(incoming.GetType()).c_str());
  }
}

void LinkLayerController::IncomingAclPacket(
    model::packets::LinkLayerPacketView incoming) {
  auto acl = model::packets::AclView::Create(incoming);
  ASSERT(acl.IsValid());
  auto payload = acl.GetPayload();
  std::shared_ptr<std::vector<uint8_t>> payload_bytes =
      std::make_shared<std::vector<uint8_t>>(payload.begin(), payload.end());

  LOG_INFO("Acl Packet [%d] %s -> %s", static_cast<int>(payload_bytes->size()),
           incoming.GetSourceAddress().ToString().c_str(),
           incoming.GetDestinationAddress().ToString().c_str());

  bluetooth::hci::PacketView<bluetooth::hci::kLittleEndian> raw_packet(
      payload_bytes);
  auto acl_view = bluetooth::hci::AclView::Create(raw_packet);
  ASSERT(acl_view.IsValid());

  uint16_t local_handle =
      connections_.GetHandleOnlyAddress(incoming.GetSourceAddress());

  std::vector<uint8_t> payload_data(acl_view.GetPayload().begin(),
                                    acl_view.GetPayload().end());
  uint16_t acl_buffer_size = properties_.GetAclDataPacketSize();
  int num_packets =
      (payload_data.size() + acl_buffer_size - 1) / acl_buffer_size;

  auto pb_flag_controller_to_host = acl_view.GetPacketBoundaryFlag();
  if (pb_flag_controller_to_host ==
      bluetooth::hci::PacketBoundaryFlag::FIRST_NON_AUTOMATICALLY_FLUSHABLE) {
    pb_flag_controller_to_host =
        bluetooth::hci::PacketBoundaryFlag::FIRST_AUTOMATICALLY_FLUSHABLE;
  }
  for (int i = 0; i < num_packets; i++) {
    size_t start_index = acl_buffer_size * i;
    size_t end_index =
        std::min(start_index + acl_buffer_size, payload_data.size());
    std::vector<uint8_t> fragment(&payload_data[start_index],
                                  &payload_data[end_index]);
    std::unique_ptr<bluetooth::packet::RawBuilder> raw_builder_ptr =
        std::make_unique<bluetooth::packet::RawBuilder>(fragment);
    auto acl_packet = bluetooth::hci::AclBuilder::Create(
        local_handle, pb_flag_controller_to_host, acl_view.GetBroadcastFlag(),
        std::move(raw_builder_ptr));
    pb_flag_controller_to_host =
        bluetooth::hci::PacketBoundaryFlag::CONTINUING_FRAGMENT;

    send_acl_(std::move(acl_packet));
  }
}

void LinkLayerController::IncomingScoPacket(
    model::packets::LinkLayerPacketView incoming) {
  Address source = incoming.GetSourceAddress();
  uint16_t sco_handle = connections_.GetScoHandle(source);
  if (!connections_.HasScoHandle(sco_handle)) {
    LOG_INFO("Spurious SCO packet from %s", source.ToString().c_str());
    return;
  }

  auto sco = model::packets::ScoView::Create(incoming);
  ASSERT(sco.IsValid());
  auto sco_data = sco.GetPayload();
  std::vector<uint8_t> sco_data_bytes(sco_data.begin(), sco_data.end());

  LOG_INFO("Sco Packet [%d] %s -> %s", static_cast<int>(sco_data_bytes.size()),
           incoming.GetSourceAddress().ToString().c_str(),
           incoming.GetDestinationAddress().ToString().c_str());

  send_sco_(bluetooth::hci::ScoBuilder::Create(
      sco_handle, bluetooth::hci::PacketStatusFlag::CORRECTLY_RECEIVED,
      sco_data_bytes));
}

void LinkLayerController::IncomingRemoteNameRequest(
    model::packets::LinkLayerPacketView packet) {
  auto view = model::packets::RemoteNameRequestView::Create(packet);
  ASSERT(view.IsValid());

  SendLinkLayerPacket(model::packets::RemoteNameRequestResponseBuilder::Create(
      packet.GetDestinationAddress(), packet.GetSourceAddress(),
      properties_.GetName()));
}

void LinkLayerController::IncomingRemoteNameRequestResponse(
    model::packets::LinkLayerPacketView packet) {
  auto view = model::packets::RemoteNameRequestResponseView::Create(packet);
  ASSERT(view.IsValid());

  if (properties_.IsUnmasked(EventCode::REMOTE_NAME_REQUEST_COMPLETE)) {
    send_event_(bluetooth::hci::RemoteNameRequestCompleteBuilder::Create(
        ErrorCode::SUCCESS, packet.GetSourceAddress(), view.GetName()));
  }
}

void LinkLayerController::IncomingReadRemoteLmpFeatures(
    model::packets::LinkLayerPacketView packet) {
  SendLinkLayerPacket(
      model::packets::ReadRemoteLmpFeaturesResponseBuilder::Create(
          packet.GetDestinationAddress(), packet.GetSourceAddress(),
          properties_.GetExtendedFeatures(1)));
}

void LinkLayerController::IncomingReadRemoteLmpFeaturesResponse(
    model::packets::LinkLayerPacketView packet) {
  auto view = model::packets::ReadRemoteLmpFeaturesResponseView::Create(packet);
  ASSERT(view.IsValid());
  if (properties_.IsUnmasked(
          EventCode::REMOTE_HOST_SUPPORTED_FEATURES_NOTIFICATION)) {
    send_event_(
        bluetooth::hci::RemoteHostSupportedFeaturesNotificationBuilder::Create(
            packet.GetSourceAddress(), view.GetFeatures()));
  }
}

void LinkLayerController::IncomingReadRemoteSupportedFeatures(
    model::packets::LinkLayerPacketView packet) {
  SendLinkLayerPacket(
      model::packets::ReadRemoteSupportedFeaturesResponseBuilder::Create(
          packet.GetDestinationAddress(), packet.GetSourceAddress(),
          properties_.GetSupportedFeatures()));
}

void LinkLayerController::IncomingReadRemoteSupportedFeaturesResponse(
    model::packets::LinkLayerPacketView packet) {
  auto view =
      model::packets::ReadRemoteSupportedFeaturesResponseView::Create(packet);
  ASSERT(view.IsValid());
  Address source = packet.GetSourceAddress();
  uint16_t handle = connections_.GetHandleOnlyAddress(source);
  if (handle == kReservedHandle) {
    LOG_INFO("Discarding response from a disconnected device %s",
             source.ToString().c_str());
    return;
  }
  if (properties_.IsUnmasked(
          EventCode::READ_REMOTE_SUPPORTED_FEATURES_COMPLETE)) {
    send_event_(
        bluetooth::hci::ReadRemoteSupportedFeaturesCompleteBuilder::Create(
            ErrorCode::SUCCESS, handle, view.GetFeatures()));
  }
}

void LinkLayerController::IncomingReadRemoteExtendedFeatures(
    model::packets::LinkLayerPacketView packet) {
  auto view = model::packets::ReadRemoteExtendedFeaturesView::Create(packet);
  ASSERT(view.IsValid());
  uint8_t page_number = view.GetPageNumber();
  uint8_t error_code = static_cast<uint8_t>(ErrorCode::SUCCESS);
  if (page_number > properties_.GetExtendedFeaturesMaximumPageNumber()) {
    error_code = static_cast<uint8_t>(ErrorCode::INVALID_LMP_OR_LL_PARAMETERS);
  }
  SendLinkLayerPacket(
      model::packets::ReadRemoteExtendedFeaturesResponseBuilder::Create(
          packet.GetDestinationAddress(), packet.GetSourceAddress(), error_code,
          page_number, properties_.GetExtendedFeaturesMaximumPageNumber(),
          properties_.GetExtendedFeatures(view.GetPageNumber())));
}

void LinkLayerController::IncomingReadRemoteExtendedFeaturesResponse(
    model::packets::LinkLayerPacketView packet) {
  auto view =
      model::packets::ReadRemoteExtendedFeaturesResponseView::Create(packet);
  ASSERT(view.IsValid());
  Address source = packet.GetSourceAddress();
  uint16_t handle = connections_.GetHandleOnlyAddress(source);
  if (handle == kReservedHandle) {
    LOG_INFO("Discarding response from a disconnected device %s",
             source.ToString().c_str());
    return;
  }
  if (properties_.IsUnmasked(
          EventCode::READ_REMOTE_EXTENDED_FEATURES_COMPLETE)) {
    send_event_(
        bluetooth::hci::ReadRemoteExtendedFeaturesCompleteBuilder::Create(
            static_cast<ErrorCode>(view.GetStatus()), handle,
            view.GetPageNumber(), view.GetMaxPageNumber(), view.GetFeatures()));
  }
}

void LinkLayerController::IncomingReadRemoteVersion(
    model::packets::LinkLayerPacketView packet) {
  SendLinkLayerPacket(
      model::packets::ReadRemoteVersionInformationResponseBuilder::Create(
          packet.GetDestinationAddress(), packet.GetSourceAddress(),
          properties_.GetLmpPalVersion(), properties_.GetLmpPalSubversion(),
          properties_.GetManufacturerName()));
}

void LinkLayerController::IncomingReadRemoteVersionResponse(
    model::packets::LinkLayerPacketView packet) {
  auto view =
      model::packets::ReadRemoteVersionInformationResponseView::Create(packet);
  ASSERT(view.IsValid());
  Address source = packet.GetSourceAddress();
  uint16_t handle = connections_.GetHandleOnlyAddress(source);
  if (handle == kReservedHandle) {
    LOG_INFO("Discarding response from a disconnected device %s",
             source.ToString().c_str());
    return;
  }
  if (properties_.IsUnmasked(
          EventCode::READ_REMOTE_VERSION_INFORMATION_COMPLETE)) {
    send_event_(
        bluetooth::hci::ReadRemoteVersionInformationCompleteBuilder::Create(
            ErrorCode::SUCCESS, handle, view.GetLmpVersion(),
            view.GetManufacturerName(), view.GetLmpSubversion()));
  }
}

void LinkLayerController::IncomingReadClockOffset(
    model::packets::LinkLayerPacketView packet) {
  SendLinkLayerPacket(model::packets::ReadClockOffsetResponseBuilder::Create(
      packet.GetDestinationAddress(), packet.GetSourceAddress(),
      properties_.GetClockOffset()));
}

void LinkLayerController::IncomingReadClockOffsetResponse(
    model::packets::LinkLayerPacketView packet) {
  auto view = model::packets::ReadClockOffsetResponseView::Create(packet);
  ASSERT(view.IsValid());
  Address source = packet.GetSourceAddress();
  uint16_t handle = connections_.GetHandleOnlyAddress(source);
  if (handle == kReservedHandle) {
    LOG_INFO("Discarding response from a disconnected device %s",
             source.ToString().c_str());
    return;
  }
  if (properties_.IsUnmasked(EventCode::READ_CLOCK_OFFSET_COMPLETE)) {
    send_event_(bluetooth::hci::ReadClockOffsetCompleteBuilder::Create(
        ErrorCode::SUCCESS, handle, view.GetOffset()));
  }
}

void LinkLayerController::IncomingDisconnectPacket(
    model::packets::LinkLayerPacketView incoming) {
  LOG_INFO("Disconnect Packet");
  auto disconnect = model::packets::DisconnectView::Create(incoming);
  ASSERT(disconnect.IsValid());

  Address peer = incoming.GetSourceAddress();
  uint16_t handle = connections_.GetHandleOnlyAddress(peer);
  if (handle == kReservedHandle) {
    LOG_INFO("Discarding disconnect from a disconnected device %s",
             peer.ToString().c_str());
    return;
  }
  ASSERT_LOG(connections_.Disconnect(handle),
             "GetHandle() returned invalid handle %hx", handle);

  uint8_t reason = disconnect.GetReason();
  SendDisconnectionCompleteEvent(handle, reason);
}

void LinkLayerController::IncomingEncryptConnection(
    model::packets::LinkLayerPacketView incoming) {
  LOG_INFO("IncomingEncryptConnection");

  // TODO: Check keys
  Address peer = incoming.GetSourceAddress();
  uint16_t handle = connections_.GetHandleOnlyAddress(peer);
  if (handle == kReservedHandle) {
    LOG_INFO("Unknown connection @%s", peer.ToString().c_str());
    return;
  }
  if (properties_.IsUnmasked(EventCode::ENCRYPTION_CHANGE)) {
    send_event_(bluetooth::hci::EncryptionChangeBuilder::Create(
        ErrorCode::SUCCESS, handle, bluetooth::hci::EncryptionEnabled::ON));
  }

  uint16_t count = security_manager_.ReadKey(peer);
  if (count == 0) {
    LOG_ERROR("NO KEY HERE for %s", peer.ToString().c_str());
    return;
  }
  auto array = security_manager_.GetKey(peer);
  std::vector<uint8_t> key_vec{array.begin(), array.end()};
  SendLinkLayerPacket(model::packets::EncryptConnectionResponseBuilder::Create(
      properties_.GetAddress(), peer, key_vec));
}

void LinkLayerController::IncomingEncryptConnectionResponse(
    model::packets::LinkLayerPacketView incoming) {
  LOG_INFO("IncomingEncryptConnectionResponse");
  // TODO: Check keys
  uint16_t handle =
      connections_.GetHandleOnlyAddress(incoming.GetSourceAddress());
  if (handle == kReservedHandle) {
    LOG_INFO("Unknown connection @%s",
             incoming.GetSourceAddress().ToString().c_str());
    return;
  }
  if (properties_.IsUnmasked(EventCode::ENCRYPTION_CHANGE)) {
    send_event_(bluetooth::hci::EncryptionChangeBuilder::Create(
        ErrorCode::SUCCESS, handle, bluetooth::hci::EncryptionEnabled::ON));
  }
}

void LinkLayerController::IncomingInquiryPacket(
    model::packets::LinkLayerPacketView incoming, uint8_t rssi) {
  auto inquiry = model::packets::InquiryView::Create(incoming);
  ASSERT(inquiry.IsValid());

  Address peer = incoming.GetSourceAddress();

  switch (inquiry.GetInquiryType()) {
    case (model::packets::InquiryType::STANDARD): {
      SendLinkLayerPacket(model::packets::InquiryResponseBuilder::Create(
          properties_.GetAddress(), peer,
          properties_.GetPageScanRepetitionMode(),
          properties_.GetClassOfDevice(), properties_.GetClockOffset()));
    } break;
    case (model::packets::InquiryType::RSSI): {
      SendLinkLayerPacket(
          model::packets::InquiryResponseWithRssiBuilder::Create(
              properties_.GetAddress(), peer,
              properties_.GetPageScanRepetitionMode(),
              properties_.GetClassOfDevice(), properties_.GetClockOffset(),
              rssi));
    } break;
    case (model::packets::InquiryType::EXTENDED): {
      SendLinkLayerPacket(
          model::packets::ExtendedInquiryResponseBuilder::Create(
              properties_.GetAddress(), peer,
              properties_.GetPageScanRepetitionMode(),
              properties_.GetClassOfDevice(), properties_.GetClockOffset(),
              rssi, properties_.GetExtendedInquiryData()));

    } break;
    default:
      LOG_WARN("Unhandled Incoming Inquiry of type %d",
               static_cast<int>(inquiry.GetType()));
      return;
  }
  // TODO: Send an Inquiry Response Notification Event 7.7.74
}

void LinkLayerController::IncomingInquiryResponsePacket(
    model::packets::LinkLayerPacketView incoming) {
  auto basic_inquiry_response =
      model::packets::BasicInquiryResponseView::Create(incoming);
  ASSERT(basic_inquiry_response.IsValid());
  std::vector<uint8_t> eir;

  switch (basic_inquiry_response.GetInquiryType()) {
    case (model::packets::InquiryType::STANDARD): {
      // TODO: Support multiple inquiries in the same packet.
      auto inquiry_response =
          model::packets::InquiryResponseView::Create(basic_inquiry_response);
      ASSERT(inquiry_response.IsValid());

      auto page_scan_repetition_mode =
          (bluetooth::hci::PageScanRepetitionMode)
              inquiry_response.GetPageScanRepetitionMode();

      std::vector<bluetooth::hci::InquiryResponse> responses;
      responses.emplace_back();
      responses.back().bd_addr_ = inquiry_response.GetSourceAddress();
      responses.back().page_scan_repetition_mode_ = page_scan_repetition_mode;
      responses.back().class_of_device_ = inquiry_response.GetClassOfDevice();
      responses.back().clock_offset_ = inquiry_response.GetClockOffset();
      if (properties_.IsUnmasked(EventCode::INQUIRY_RESULT)) {
        send_event_(bluetooth::hci::InquiryResultBuilder::Create(responses));
      }
    } break;

    case (model::packets::InquiryType::RSSI): {
      auto inquiry_response =
          model::packets::InquiryResponseWithRssiView::Create(
              basic_inquiry_response);
      ASSERT(inquiry_response.IsValid());

      auto page_scan_repetition_mode =
          (bluetooth::hci::PageScanRepetitionMode)
              inquiry_response.GetPageScanRepetitionMode();

      std::vector<bluetooth::hci::InquiryResponseWithRssi> responses;
      responses.emplace_back();
      responses.back().address_ = inquiry_response.GetSourceAddress();
      responses.back().page_scan_repetition_mode_ = page_scan_repetition_mode;
      responses.back().class_of_device_ = inquiry_response.GetClassOfDevice();
      responses.back().clock_offset_ = inquiry_response.GetClockOffset();
      responses.back().rssi_ = inquiry_response.GetRssi();
      if (properties_.IsUnmasked(EventCode::INQUIRY_RESULT_WITH_RSSI)) {
        send_event_(
            bluetooth::hci::InquiryResultWithRssiBuilder::Create(responses));
      }
    } break;

    case (model::packets::InquiryType::EXTENDED): {
      auto inquiry_response =
          model::packets::ExtendedInquiryResponseView::Create(
              basic_inquiry_response);
      ASSERT(inquiry_response.IsValid());

      std::unique_ptr<bluetooth::packet::RawBuilder> raw_builder_ptr =
          std::make_unique<bluetooth::packet::RawBuilder>();
      raw_builder_ptr->AddOctets1(kNumCommandPackets);
      raw_builder_ptr->AddAddress(inquiry_response.GetSourceAddress());
      raw_builder_ptr->AddOctets1(inquiry_response.GetPageScanRepetitionMode());
      raw_builder_ptr->AddOctets1(0x00);  // _reserved_
      auto class_of_device = inquiry_response.GetClassOfDevice();
      for (unsigned int i = 0; i < class_of_device.kLength; i++) {
        raw_builder_ptr->AddOctets1(class_of_device.cod[i]);
      }
      raw_builder_ptr->AddOctets2(inquiry_response.GetClockOffset());
      raw_builder_ptr->AddOctets1(inquiry_response.GetRssi());
      raw_builder_ptr->AddOctets(inquiry_response.GetExtendedData());

      if (properties_.IsUnmasked(EventCode::EXTENDED_INQUIRY_RESULT)) {
        send_event_(bluetooth::hci::EventBuilder::Create(
            bluetooth::hci::EventCode::EXTENDED_INQUIRY_RESULT,
            std::move(raw_builder_ptr)));
      }
    } break;
    default:
      LOG_WARN("Unhandled Incoming Inquiry Response of type %d",
               static_cast<int>(basic_inquiry_response.GetInquiryType()));
  }
}

void LinkLayerController::IncomingIoCapabilityRequestPacket(
    model::packets::LinkLayerPacketView incoming) {
  Address peer = incoming.GetSourceAddress();
  uint16_t handle = connections_.GetHandle(AddressWithType(
      peer, bluetooth::hci::AddressType::PUBLIC_DEVICE_ADDRESS));
  if (handle == kReservedHandle) {
    LOG_INFO("Device not connected %s", peer.ToString().c_str());
    return;
  }

  if (!properties_.GetSecureSimplePairingSupported()) {
    LOG_WARN("Trying PIN pairing for %s",
             incoming.GetDestinationAddress().ToString().c_str());
    SendLinkLayerPacket(
        model::packets::IoCapabilityNegativeResponseBuilder::Create(
            incoming.GetDestinationAddress(), incoming.GetSourceAddress(),
            static_cast<uint8_t>(
                ErrorCode::UNSUPPORTED_REMOTE_OR_LMP_FEATURE)));
    if (!security_manager_.AuthenticationInProgress()) {
      security_manager_.AuthenticationRequest(incoming.GetSourceAddress(),
                                              handle, false);
    }
    security_manager_.SetPinRequested(peer);
    if (properties_.IsUnmasked(EventCode::PIN_CODE_REQUEST)) {
      send_event_(bluetooth::hci::PinCodeRequestBuilder::Create(
          incoming.GetSourceAddress()));
    }
    return;
  }

  auto request = model::packets::IoCapabilityRequestView::Create(incoming);
  ASSERT(request.IsValid());

  uint8_t io_capability = request.GetIoCapability();
  uint8_t oob_data_present = request.GetOobDataPresent();
  uint8_t authentication_requirements = request.GetAuthenticationRequirements();

  if (properties_.IsUnmasked(EventCode::IO_CAPABILITY_RESPONSE)) {
    send_event_(bluetooth::hci::IoCapabilityResponseBuilder::Create(
        peer, static_cast<bluetooth::hci::IoCapability>(io_capability),
        static_cast<bluetooth::hci::OobDataPresent>(oob_data_present),
        static_cast<bluetooth::hci::AuthenticationRequirements>(
            authentication_requirements)));
  }

  bool pairing_started = security_manager_.AuthenticationInProgress();
  if (!pairing_started) {
    security_manager_.AuthenticationRequest(peer, handle, false);
    StartSimplePairing(peer);
  }

  security_manager_.SetPeerIoCapability(peer, io_capability, oob_data_present,
                                        authentication_requirements);
  if (pairing_started) {
    PairingType pairing_type = security_manager_.GetSimplePairingType();
    if (pairing_type != PairingType::INVALID) {
      ScheduleTask(kNoDelayMs, [this, peer, pairing_type]() {
        AuthenticateRemoteStage1(peer, pairing_type);
      });
    } else {
      LOG_INFO("Security Manager returned INVALID");
    }
  }
}

void LinkLayerController::IncomingIoCapabilityResponsePacket(
    model::packets::LinkLayerPacketView incoming) {
  auto response = model::packets::IoCapabilityResponseView::Create(incoming);
  ASSERT(response.IsValid());
  if (!properties_.GetSecureSimplePairingSupported()) {
    LOG_WARN("Only simple pairing mode is implemented");
    SendLinkLayerPacket(
        model::packets::IoCapabilityNegativeResponseBuilder::Create(
            incoming.GetDestinationAddress(), incoming.GetSourceAddress(),
            static_cast<uint8_t>(
                ErrorCode::UNSUPPORTED_REMOTE_OR_LMP_FEATURE)));
    return;
  }

  Address peer = incoming.GetSourceAddress();
  uint8_t io_capability = response.GetIoCapability();
  uint8_t oob_data_present = response.GetOobDataPresent();
  uint8_t authentication_requirements =
      response.GetAuthenticationRequirements();

  security_manager_.SetPeerIoCapability(peer, io_capability, oob_data_present,
                                        authentication_requirements);

  if (properties_.IsUnmasked(EventCode::IO_CAPABILITY_RESPONSE)) {
    send_event_(bluetooth::hci::IoCapabilityResponseBuilder::Create(
        peer, static_cast<bluetooth::hci::IoCapability>(io_capability),
        static_cast<bluetooth::hci::OobDataPresent>(oob_data_present),
        static_cast<bluetooth::hci::AuthenticationRequirements>(
            authentication_requirements)));
  }

  PairingType pairing_type = security_manager_.GetSimplePairingType();
  if (pairing_type != PairingType::INVALID) {
    ScheduleTask(kNoDelayMs, [this, peer, pairing_type]() {
      AuthenticateRemoteStage1(peer, pairing_type);
    });
  } else {
    LOG_INFO("Security Manager returned INVALID");
  }
}

void LinkLayerController::IncomingIoCapabilityNegativeResponsePacket(
    model::packets::LinkLayerPacketView incoming) {
  Address peer = incoming.GetSourceAddress();

  ASSERT(security_manager_.GetAuthenticationAddress() == peer);

  security_manager_.InvalidateIoCapabilities();
  LOG_INFO("%s doesn't support SSP, try PIN",
           incoming.GetSourceAddress().ToString().c_str());
  security_manager_.SetPinRequested(peer);
  if (properties_.IsUnmasked(EventCode::PIN_CODE_REQUEST)) {
    send_event_(bluetooth::hci::PinCodeRequestBuilder::Create(
        incoming.GetSourceAddress()));
  }
}

void LinkLayerController::IncomingIsoPacket(LinkLayerPacketView incoming) {
  auto iso = IsoDataPacketView::Create(incoming);
  ASSERT(iso.IsValid());

  uint16_t cis_handle = iso.GetHandle();
  if (!connections_.HasCisHandle(cis_handle)) {
    LOG_INFO("Dropping ISO packet to unknown handle 0x%hx", cis_handle);
    return;
  }
  if (!connections_.HasConnectedCis(cis_handle)) {
    LOG_INFO("Dropping ISO packet to a disconnected handle 0x%hx", cis_handle);
    return;
  }

  auto sc = iso.GetSc();
  switch (sc) {
    case StartContinuation::START: {
      auto iso_start = IsoStartView::Create(iso);
      ASSERT(iso_start.IsValid());
      if (iso.GetCmplt() == Complete::COMPLETE) {
        send_iso_(bluetooth::hci::IsoWithoutTimestampBuilder::Create(
            cis_handle, bluetooth::hci::IsoPacketBoundaryFlag::COMPLETE_SDU,
            0 /* seq num */, bluetooth::hci::IsoPacketStatusFlag::VALID,
            std::make_unique<bluetooth::packet::RawBuilder>(
                std::vector<uint8_t>(iso_start.GetPayload().begin(),
                                     iso_start.GetPayload().end()))));
      } else {
        send_iso_(bluetooth::hci::IsoWithoutTimestampBuilder::Create(
            cis_handle, bluetooth::hci::IsoPacketBoundaryFlag::FIRST_FRAGMENT,
            0 /* seq num */, bluetooth::hci::IsoPacketStatusFlag::VALID,
            std::make_unique<bluetooth::packet::RawBuilder>(
                std::vector<uint8_t>(iso_start.GetPayload().begin(),
                                     iso_start.GetPayload().end()))));
      }
    } break;
    case StartContinuation::CONTINUATION: {
      auto continuation = IsoContinuationView::Create(iso);
      ASSERT(continuation.IsValid());
      if (iso.GetCmplt() == Complete::COMPLETE) {
        send_iso_(bluetooth::hci::IsoWithoutTimestampBuilder::Create(
            cis_handle, bluetooth::hci::IsoPacketBoundaryFlag::LAST_FRAGMENT,
            0 /* seq num */, bluetooth::hci::IsoPacketStatusFlag::VALID,
            std::make_unique<bluetooth::packet::RawBuilder>(
                std::vector<uint8_t>(continuation.GetPayload().begin(),
                                     continuation.GetPayload().end()))));
      } else {
        send_iso_(bluetooth::hci::IsoWithoutTimestampBuilder::Create(
            cis_handle,
            bluetooth::hci::IsoPacketBoundaryFlag::CONTINUATION_FRAGMENT,
            0 /* seq num */, bluetooth::hci::IsoPacketStatusFlag::VALID,
            std::make_unique<bluetooth::packet::RawBuilder>(
                std::vector<uint8_t>(continuation.GetPayload().begin(),
                                     continuation.GetPayload().end()))));
      }
    } break;
  }
}

void LinkLayerController::HandleIso(bluetooth::hci::IsoView iso) {
  auto cis_handle = iso.GetConnectionHandle();
  if (!connections_.HasCisHandle(cis_handle)) {
    LOG_INFO("Dropping ISO packet to unknown handle 0x%hx", cis_handle);
    return;
  }
  if (!connections_.HasConnectedCis(cis_handle)) {
    LOG_INFO("Dropping ISO packet to disconnected handle 0x%hx", cis_handle);
    return;
  }

  auto acl_handle = connections_.GetAclHandleForCisHandle(cis_handle);
  uint16_t remote_handle =
      connections_.GetRemoteCisHandleForCisHandle(cis_handle);
  model::packets::StartContinuation start_flag =
      model::packets::StartContinuation::START;
  model::packets::Complete complete_flag = model::packets::Complete::COMPLETE;
  switch (iso.GetPbFlag()) {
    case bluetooth::hci::IsoPacketBoundaryFlag::COMPLETE_SDU:
      start_flag = model::packets::StartContinuation::START;
      complete_flag = model::packets::Complete::COMPLETE;
      break;
    case bluetooth::hci::IsoPacketBoundaryFlag::CONTINUATION_FRAGMENT:
      start_flag = model::packets::StartContinuation::CONTINUATION;
      complete_flag = model::packets::Complete::INCOMPLETE;
      break;
    case bluetooth::hci::IsoPacketBoundaryFlag::FIRST_FRAGMENT:
      start_flag = model::packets::StartContinuation::START;
      complete_flag = model::packets::Complete::INCOMPLETE;
      break;
    case bluetooth::hci::IsoPacketBoundaryFlag::LAST_FRAGMENT:
      start_flag = model::packets::StartContinuation::CONTINUATION;
      complete_flag = model::packets::Complete::INCOMPLETE;
      break;
  }
  if (start_flag == model::packets::StartContinuation::START) {
    if (iso.GetTsFlag() == bluetooth::hci::TimeStampFlag::PRESENT) {
      auto timestamped = bluetooth::hci::IsoWithTimestampView::Create(iso);
      ASSERT(timestamped.IsValid());
      uint32_t timestamp = timestamped.GetTimeStamp();
      std::unique_ptr<bluetooth::packet::RawBuilder> payload =
          std::make_unique<bluetooth::packet::RawBuilder>();
      for (const auto it : timestamped.GetPayload()) {
        payload->AddOctets1(it);
      }

      SendLeLinkLayerPacket(model::packets::IsoStartBuilder::Create(
          connections_.GetOwnAddress(acl_handle).GetAddress(),
          connections_.GetAddress(acl_handle).GetAddress(), remote_handle,
          complete_flag, timestamp, std::move(payload)));
    } else {
      auto pkt = bluetooth::hci::IsoWithoutTimestampView::Create(iso);
      ASSERT(pkt.IsValid());

      auto payload =
          std::make_unique<bluetooth::packet::RawBuilder>(std::vector<uint8_t>(
              pkt.GetPayload().begin(), pkt.GetPayload().end()));

      SendLeLinkLayerPacket(model::packets::IsoStartBuilder::Create(
          connections_.GetOwnAddress(acl_handle).GetAddress(),
          connections_.GetAddress(acl_handle).GetAddress(), remote_handle,
          complete_flag, 0, std::move(payload)));
    }
  } else {
    auto pkt = bluetooth::hci::IsoWithoutTimestampView::Create(iso);
    ASSERT(pkt.IsValid());
    std::unique_ptr<bluetooth::packet::RawBuilder> payload =
        std::make_unique<bluetooth::packet::RawBuilder>(std::vector<uint8_t>(
            pkt.GetPayload().begin(), pkt.GetPayload().end()));
    SendLeLinkLayerPacket(model::packets::IsoContinuationBuilder::Create(
        connections_.GetOwnAddress(acl_handle).GetAddress(),
        connections_.GetAddress(acl_handle).GetAddress(), remote_handle,
        complete_flag, std::move(payload)));
  }
}

void LinkLayerController::IncomingIsoConnectionRequestPacket(
    LinkLayerPacketView incoming) {
  auto req = IsoConnectionRequestView::Create(incoming);
  ASSERT(req.IsValid());
  std::vector<bluetooth::hci::CisParametersConfig> stream_configs;
  bluetooth::hci::CisParametersConfig stream_config;

  stream_config.max_sdu_m_to_s_ = req.GetMaxSduMToS();
  stream_config.max_sdu_s_to_m_ = req.GetMaxSduSToM();

  stream_configs.push_back(stream_config);

  uint8_t group_id = req.GetCigId();

  /* CIG should be created by the local host before use */
  bluetooth::hci::CreateCisConfig config;
  config.cis_connection_handle_ = req.GetRequesterCisHandle();

  config.acl_connection_handle_ =
      connections_.GetHandleOnlyAddress(incoming.GetSourceAddress());
  connections_.CreatePendingCis(config);
  connections_.SetRemoteCisHandle(config.cis_connection_handle_,
                                  req.GetRequesterCisHandle());
  if (properties_.IsUnmasked(EventCode::LE_META_EVENT)) {
    send_event_(bluetooth::hci::LeCisRequestBuilder::Create(
        config.acl_connection_handle_, config.cis_connection_handle_, group_id,
        req.GetId()));
  }
}

void LinkLayerController::IncomingIsoConnectionResponsePacket(
    LinkLayerPacketView incoming) {
  auto response = IsoConnectionResponseView::Create(incoming);
  ASSERT(response.IsValid());

  bluetooth::hci::CreateCisConfig config;
  config.acl_connection_handle_ = response.GetRequesterAclHandle();
  config.cis_connection_handle_ = response.GetRequesterCisHandle();
  if (!connections_.HasPendingCisConnection(config.cis_connection_handle_)) {
    LOG_INFO("Ignoring connection response with unknown CIS handle 0x%04hx",
             config.cis_connection_handle_);
    return;
  }
  ErrorCode status = static_cast<ErrorCode>(response.GetStatus());
  if (status != ErrorCode::SUCCESS) {
    if (properties_.IsUnmasked(EventCode::LE_META_EVENT)) {
      send_event_(bluetooth::hci::LeCisEstablishedBuilder::Create(
          status, config.cis_connection_handle_, 0, 0, 0, 0,
          bluetooth::hci::SecondaryPhyType::NO_PACKETS,
          bluetooth::hci::SecondaryPhyType::NO_PACKETS, 0, 0, 0, 0, 0, 0, 0,
          0));
    }
    return;
  }
  connections_.SetRemoteCisHandle(config.cis_connection_handle_,
                                  response.GetResponderCisHandle());
  connections_.ConnectCis(config.cis_connection_handle_);
  auto stream_parameters =
      connections_.GetStreamParameters(config.cis_connection_handle_);
  auto group_parameters =
      connections_.GetGroupParameters(stream_parameters.group_id);
  // TODO: Which of these are important enough to fake?
  uint32_t cig_sync_delay = 0x100;
  uint32_t cis_sync_delay = 0x200;
  uint32_t latency_m_to_s = group_parameters.max_transport_latency_m_to_s;
  uint32_t latency_s_to_m = group_parameters.max_transport_latency_s_to_m;
  uint8_t nse = 1;
  uint8_t bn_m_to_s = 0;
  uint8_t bn_s_to_m = 0;
  uint8_t ft_m_to_s = 0;
  uint8_t ft_s_to_m = 0;
  uint8_t max_pdu_m_to_s = 0x40;
  uint8_t max_pdu_s_to_m = 0x40;
  uint16_t iso_interval = 0x100;
  if (properties_.IsUnmasked(EventCode::LE_META_EVENT)) {
    send_event_(bluetooth::hci::LeCisEstablishedBuilder::Create(
        status, config.cis_connection_handle_, cig_sync_delay, cis_sync_delay,
        latency_m_to_s, latency_s_to_m,
        bluetooth::hci::SecondaryPhyType::NO_PACKETS,
        bluetooth::hci::SecondaryPhyType::NO_PACKETS, nse, bn_m_to_s, bn_s_to_m,
        ft_m_to_s, ft_s_to_m, max_pdu_m_to_s, max_pdu_s_to_m, iso_interval));
  }
}

void LinkLayerController::IncomingKeypressNotificationPacket(
    model::packets::LinkLayerPacketView incoming) {
  auto keypress = model::packets::KeypressNotificationView::Create(incoming);
  ASSERT(keypress.IsValid());
  auto notification_type = keypress.GetNotificationType();
  if (notification_type >
      model::packets::PasskeyNotificationType::ENTRY_COMPLETED) {
    LOG_WARN("Dropping unknown notification type %d",
             static_cast<int>(notification_type));
    return;
  }
  if (properties_.IsUnmasked(EventCode::KEYPRESS_NOTIFICATION)) {
    send_event_(bluetooth::hci::KeypressNotificationBuilder::Create(
        incoming.GetSourceAddress(),
        static_cast<bluetooth::hci::KeypressNotificationType>(
            notification_type)));
  }
}

static bool rpa_matches_irk(
    Address rpa, std::array<uint8_t, LinkLayerController::kIrkSize> irk) {
  // 1.3.2.3 Private device address resolution
  uint8_t hash[3] = {rpa.address[0], rpa.address[1], rpa.address[2]};
  uint8_t prand[3] = {rpa.address[3], rpa.address[4], rpa.address[5]};

  // generate X = E irk(R0, R1, R2) and R is random address 3 LSO
  auto x = bluetooth::crypto_toolbox::aes_128(irk, &prand[0], 3);

  // If the hashes match, this is the IRK
  return (memcmp(x.data(), &hash[0], 3) == 0);
}

static Address generate_rpa(
    std::array<uint8_t, LinkLayerController::kIrkSize> irk) {
  // most significant bit, bit7, bit6 is 01 to be resolvable random
  // Bits of the random part of prand shall not be all 1 or all 0
  std::array<uint8_t, 3> prand;
  prand[0] = std::rand();
  prand[1] = std::rand();
  prand[2] = std::rand();

  constexpr uint8_t BLE_RESOLVE_ADDR_MSB = 0x40;
  prand[2] &= ~0xC0;  // BLE Address mask
  if ((prand[0] == 0x00 && prand[1] == 0x00 && prand[2] == 0x00) ||
      (prand[0] == 0xFF && prand[1] == 0xFF && prand[2] == 0x3F)) {
    prand[0] = (uint8_t)(std::rand() % 0xFE + 1);
  }
  prand[2] |= BLE_RESOLVE_ADDR_MSB;

  Address rpa;
  rpa.address[3] = prand[0];
  rpa.address[4] = prand[1];
  rpa.address[5] = prand[2];

  /* encrypt with IRK */
  bluetooth::crypto_toolbox::Octet16 p =
      bluetooth::crypto_toolbox::aes_128(irk, prand.data(), 3);

  /* set hash to be LSB of rpAddress */
  rpa.address[0] = p[0];
  rpa.address[1] = p[1];
  rpa.address[2] = p[2];
  LOG_INFO("RPA %s", rpa.ToString().c_str());
  return rpa;
}

void LinkLayerController::IncomingLeAdvertisementPacket(
    model::packets::LinkLayerPacketView incoming, uint8_t rssi) {
  // TODO: Handle multiple advertisements per packet.

  Address address = incoming.GetSourceAddress();
  auto advertisement = model::packets::LeAdvertisementView::Create(incoming);
  ASSERT(advertisement.IsValid());
  auto address_type = advertisement.GetAddressType();
  auto adv_type = advertisement.GetAdvertisementType();

  if (le_scan_enable_ == bluetooth::hci::OpCode::LE_SET_SCAN_ENABLE) {
    vector<uint8_t> ad = advertisement.GetData();

    std::unique_ptr<bluetooth::packet::RawBuilder> raw_builder_ptr =
        std::make_unique<bluetooth::packet::RawBuilder>();
    raw_builder_ptr->AddOctets1(
        static_cast<uint8_t>(bluetooth::hci::SubeventCode::ADVERTISING_REPORT));
    raw_builder_ptr->AddOctets1(0x01);  // num reports
    raw_builder_ptr->AddOctets1(static_cast<uint8_t>(adv_type));
    raw_builder_ptr->AddOctets1(static_cast<uint8_t>(address_type));
    raw_builder_ptr->AddAddress(address);
    raw_builder_ptr->AddOctets1(ad.size());
    raw_builder_ptr->AddOctets(ad);
    raw_builder_ptr->AddOctets1(rssi);
    if (properties_.IsUnmasked(EventCode::LE_META_EVENT)) {
      send_event_(bluetooth::hci::EventBuilder::Create(
          bluetooth::hci::EventCode::LE_META_EVENT,
          std::move(raw_builder_ptr)));
    }
  }

  if (le_scan_enable_ == bluetooth::hci::OpCode::LE_SET_EXTENDED_SCAN_ENABLE) {
    vector<uint8_t> ad = advertisement.GetData();

    std::unique_ptr<bluetooth::packet::RawBuilder> raw_builder_ptr =
        std::make_unique<bluetooth::packet::RawBuilder>();
    raw_builder_ptr->AddOctets1(static_cast<uint8_t>(
        bluetooth::hci::SubeventCode::EXTENDED_ADVERTISING_REPORT));
    raw_builder_ptr->AddOctets1(0x01);  // num reports
    switch (adv_type) {
      case model::packets::AdvertisementType::ADV_IND:
        raw_builder_ptr->AddOctets1(0x13);
        break;
      case model::packets::AdvertisementType::ADV_DIRECT_IND:
        raw_builder_ptr->AddOctets1(0x15);
        break;
      case model::packets::AdvertisementType::ADV_SCAN_IND:
        raw_builder_ptr->AddOctets1(0x12);
        break;
      case model::packets::AdvertisementType::ADV_NONCONN_IND:
        raw_builder_ptr->AddOctets1(0x10);
        break;
      case model::packets::AdvertisementType::SCAN_RESPONSE:
        raw_builder_ptr->AddOctets1(0x1b);  // 0x1a for ADV_SCAN_IND scan
        return;
    }
    raw_builder_ptr->AddOctets1(0x00);  // Reserved
    raw_builder_ptr->AddOctets1(static_cast<uint8_t>(address_type));
    raw_builder_ptr->AddAddress(address);
    raw_builder_ptr->AddOctets1(1);     // Primary_PHY
    raw_builder_ptr->AddOctets1(0);     // Secondary_PHY
    raw_builder_ptr->AddOctets1(0xFF);  // Advertising_SID - not provided
    raw_builder_ptr->AddOctets1(0x7F);  // Tx_Power - Not available
    raw_builder_ptr->AddOctets1(rssi);
    raw_builder_ptr->AddOctets2(0);  // Periodic_Advertising_Interval - None
    raw_builder_ptr->AddOctets1(0);  // Direct_Address_Type - PUBLIC
    raw_builder_ptr->AddAddress(Address::kEmpty);  // Direct_Address
    raw_builder_ptr->AddOctets1(ad.size());
    raw_builder_ptr->AddOctets(ad);
    if (properties_.IsUnmasked(EventCode::LE_META_EVENT)) {
      send_event_(bluetooth::hci::EventBuilder::Create(
          bluetooth::hci::EventCode::LE_META_EVENT,
          std::move(raw_builder_ptr)));
    }
  }

  // Active scanning
  if (le_scan_enable_ != bluetooth::hci::OpCode::NONE && le_scan_type_ == 1) {
    SendLeLinkLayerPacket(model::packets::LeScanBuilder::Create(
        properties_.GetLeAddress(), address));
  }

  if (!le_connect_) {
    return;
  }
  if (!(adv_type == model::packets::AdvertisementType::ADV_IND ||
        adv_type == model::packets::AdvertisementType::ADV_DIRECT_IND)) {
    return;
  }
  Address resolved_address = Address::kEmpty;
  AddressType resolved_address_type = AddressType::PUBLIC_DEVICE_ADDRESS;
  bool resolved = false;
  Address rpa;
  if (le_resolving_list_enabled_) {
    for (const auto& entry : le_resolving_list_) {
      if (rpa_matches_irk(address, entry.peer_irk)) {
        LOG_INFO("Matched against IRK for %s",
                 entry.address.ToString().c_str());
        resolved = true;
        resolved_address = entry.address;
        resolved_address_type = entry.address_type;
        rpa = generate_rpa(entry.local_irk);
      }
    }
  }

  // Connect
  if ((le_peer_address_ == address &&
       le_peer_address_type_ == static_cast<uint8_t>(address_type)) ||
      (LeFilterAcceptListContainsDevice(
          address, static_cast<AddressType>(address_type))) ||
      (resolved && LeFilterAcceptListContainsDevice(resolved_address,
                                                    resolved_address_type))) {
    Address own_address;
    auto own_address_type =
        static_cast<bluetooth::hci::OwnAddressType>(le_address_type_);
    switch (own_address_type) {
      case bluetooth::hci::OwnAddressType::PUBLIC_DEVICE_ADDRESS:
        own_address = properties_.GetAddress();
        break;
      case bluetooth::hci::OwnAddressType::RANDOM_DEVICE_ADDRESS:
        own_address = properties_.GetLeAddress();
        break;
      case bluetooth::hci::OwnAddressType::RESOLVABLE_OR_PUBLIC_ADDRESS:
        if (resolved) {
          own_address = rpa;
          le_connecting_rpa_ = rpa;
        } else {
          own_address = properties_.GetAddress();
        }
        break;
      case bluetooth::hci::OwnAddressType::RESOLVABLE_OR_RANDOM_ADDRESS:
        if (resolved) {
          own_address = rpa;
          le_connecting_rpa_ = rpa;
        } else {
          own_address = properties_.GetLeAddress();
        }
        break;
    }
    LOG_INFO("Connecting to %s (type %hhx) own_address %s (type %hhx)",
             incoming.GetSourceAddress().ToString().c_str(), address_type,
             own_address.ToString().c_str(), le_address_type_);
    le_connect_ = false;
    le_scan_enable_ = bluetooth::hci::OpCode::NONE;

    if (!connections_.CreatePendingLeConnection(
            AddressWithType(
                incoming.GetSourceAddress(),
                static_cast<bluetooth::hci::AddressType>(address_type)),
            AddressWithType(resolved_address, resolved_address_type),
            AddressWithType(
                own_address,
                static_cast<bluetooth::hci::AddressType>(own_address_type)))) {
      LOG_WARN(
          "CreatePendingLeConnection failed for connection to %s (type %hhx)",
          incoming.GetSourceAddress().ToString().c_str(), address_type);
    }
    SendLeLinkLayerPacket(model::packets::LeConnectBuilder::Create(
        own_address, incoming.GetSourceAddress(), le_connection_interval_min_,
        le_connection_interval_max_, le_connection_latency_,
        le_connection_supervision_timeout_,
        static_cast<uint8_t>(le_address_type_)));
  }
}

void LinkLayerController::IncomingScoConnectionRequest(
    model::packets::LinkLayerPacketView incoming) {
  Address address = incoming.GetSourceAddress();
  auto request = model::packets::ScoConnectionRequestView::Create(incoming);
  ASSERT(request.IsValid());

  LOG_INFO("Received eSCO connection request from %s",
           address.ToString().c_str());

  // Automatically reject if connection request was already sent
  // from the current device.
  if (connections_.HasPendingScoConnection(address)) {
    LOG_INFO(
        "Rejecting eSCO connection request from %s, "
        "an eSCO connection already exist with this device",
        address.ToString().c_str());

    SendLinkLayerPacket(model::packets::ScoConnectionResponseBuilder::Create(
        properties_.GetAddress(), address,
        (uint8_t)ErrorCode::SYNCHRONOUS_CONNECTION_LIMIT_EXCEEDED, 0, 0, 0, 0,
        0, 0));
    return;
  }

  // Create local connection context.
  ScoConnectionParameters connection_parameters = {
      request.GetTransmitBandwidth(),    request.GetReceiveBandwidth(),
      request.GetMaxLatency(),           request.GetVoiceSetting(),
      request.GetRetransmissionEffort(), request.GetPacketType()};

  bool extended = connection_parameters.IsExtended();
  connections_.CreateScoConnection(
      address, connection_parameters,
      extended ? ScoState::SCO_STATE_SENT_ESCO_CONNECTION_REQUEST
               : ScoState::SCO_STATE_SENT_SCO_CONNECTION_REQUEST);

  // Send connection request event and wait for Accept or Reject command.
  send_event_(bluetooth::hci::ConnectionRequestBuilder::Create(
      address, ClassOfDevice(),
      extended ? bluetooth::hci::ConnectionRequestLinkType::ESCO
               : bluetooth::hci::ConnectionRequestLinkType::SCO));
}

void LinkLayerController::IncomingScoConnectionResponse(
    model::packets::LinkLayerPacketView incoming) {
  Address address = incoming.GetSourceAddress();
  auto response = model::packets::ScoConnectionResponseView::Create(incoming);
  ASSERT(response.IsValid());
  auto status = ErrorCode(response.GetStatus());
  bool is_legacy = connections_.IsLegacyScoConnection(address);

  LOG_INFO("Received eSCO connection response with status 0x%02x from %s",
           static_cast<unsigned>(status),
           incoming.GetSourceAddress().ToString().c_str());

  if (status == ErrorCode::SUCCESS) {
    bool extended = response.GetExtended();
    ScoLinkParameters link_parameters = {
        response.GetTransmissionInterval(),
        response.GetRetransmissionWindow(),
        response.GetRxPacketLength(),
        response.GetTxPacketLength(),
        response.GetAirMode(),
        extended,
    };
    connections_.AcceptPendingScoConnection(address, link_parameters);
    if (is_legacy) {
      send_event_(bluetooth::hci::ConnectionCompleteBuilder::Create(
          ErrorCode::SUCCESS, connections_.GetScoHandle(address), address,
          bluetooth::hci::LinkType::SCO, bluetooth::hci::Enable::DISABLED));
    } else {
      send_event_(bluetooth::hci::SynchronousConnectionCompleteBuilder::Create(
          ErrorCode::SUCCESS, connections_.GetScoHandle(address), address,
          extended ? bluetooth::hci::ScoLinkType::ESCO
                   : bluetooth::hci::ScoLinkType::SCO,
          extended ? response.GetTransmissionInterval() : 0,
          extended ? response.GetRetransmissionWindow() : 0,
          extended ? response.GetRxPacketLength() : 0,
          extended ? response.GetTxPacketLength() : 0,
          bluetooth::hci::ScoAirMode(response.GetAirMode())));
    }
  } else {
    connections_.CancelPendingScoConnection(address);
    if (is_legacy) {
      send_event_(bluetooth::hci::ConnectionCompleteBuilder::Create(
          status, 0, address, bluetooth::hci::LinkType::SCO,
          bluetooth::hci::Enable::DISABLED));
    } else {
      ScoConnectionParameters connection_parameters =
          connections_.GetScoConnectionParameters(address);
      send_event_(bluetooth::hci::SynchronousConnectionCompleteBuilder::Create(
          status, 0, address,
          connection_parameters.IsExtended() ? bluetooth::hci::ScoLinkType::ESCO
                                             : bluetooth::hci::ScoLinkType::SCO,
          0, 0, 0, 0, bluetooth::hci::ScoAirMode::TRANSPARENT));
    }
  }
}

void LinkLayerController::IncomingScoDisconnect(
    model::packets::LinkLayerPacketView incoming) {
  Address address = incoming.GetSourceAddress();
  auto request = model::packets::ScoDisconnectView::Create(incoming);
  ASSERT(request.IsValid());
  auto reason = request.GetReason();
  uint16_t handle = connections_.GetScoHandle(address);

  LOG_INFO(
      "Received eSCO disconnection request with"
      " reason 0x%02x from %s",
      static_cast<unsigned>(reason),
      incoming.GetSourceAddress().ToString().c_str());

  if (handle != kReservedHandle) {
    connections_.Disconnect(handle);
    SendDisconnectionCompleteEvent(handle, reason);
  }
}

uint16_t LinkLayerController::HandleLeConnection(AddressWithType address,
                                                 AddressWithType own_address,
                                                 uint8_t role,
                                                 uint16_t connection_interval,
                                                 uint16_t connection_latency,
                                                 uint16_t supervision_timeout) {
  // Note: the HCI_LE_Connection_Complete event is not sent if the
  // HCI_LE_Enhanced_Connection_Complete event (see Section 7.7.65.10) is
  // unmasked.

  uint16_t handle = connections_.CreateLeConnection(address, own_address);
  if (handle == kReservedHandle) {
    LOG_WARN("No pending connection for connection from %s",
             address.ToString().c_str());
    return kReservedHandle;
  }

  if (properties_.IsUnmasked(EventCode::LE_META_EVENT) &&
      properties_.GetLeEventSupported(
          SubeventCode::ENHANCED_CONNECTION_COMPLETE)) {
    AddressWithType peer_resolved_address =
        connections_.GetResolvedAddress(handle);
    Address peer_resolvable_private_address;
    Address connection_address = address.GetAddress();
    AddressType peer_address_type = address.GetAddressType();
    if (peer_resolved_address != AddressWithType()) {
      peer_resolvable_private_address = address.GetAddress();
<<<<<<< HEAD
      if (address.GetAddressType() == AddressType::PUBLIC_DEVICE_ADDRESS) {
        peer_address_type = AddressType::PUBLIC_IDENTITY_ADDRESS;
      } else if (address.GetAddressType() ==
=======
      if (peer_resolved_address.GetAddressType() ==
          AddressType::PUBLIC_DEVICE_ADDRESS) {
        peer_address_type = AddressType::PUBLIC_IDENTITY_ADDRESS;
      } else if (peer_resolved_address.GetAddressType() ==
>>>>>>> 06de850d
                 AddressType::RANDOM_DEVICE_ADDRESS) {
        peer_address_type = AddressType::RANDOM_IDENTITY_ADDRESS;
      } else {
        LOG_WARN("Unhandled resolved address type %s -> %s",
                 address.ToString().c_str(),
                 peer_resolved_address.ToString().c_str());
      }
      connection_address = peer_resolved_address.GetAddress();
    }
    Address local_resolved_address = own_address.GetAddress();
    if (local_resolved_address == properties_.GetAddress()) {
      local_resolved_address = Address::kEmpty;
    }

    send_event_(bluetooth::hci::LeEnhancedConnectionCompleteBuilder::Create(
        ErrorCode::SUCCESS, handle, static_cast<bluetooth::hci::Role>(role),
        peer_address_type, connection_address, local_resolved_address,
        peer_resolvable_private_address, connection_interval,
        connection_latency, supervision_timeout,
        static_cast<bluetooth::hci::ClockAccuracy>(0x00)));
  } else if (properties_.IsUnmasked(EventCode::LE_META_EVENT) &&
             properties_.GetLeEventSupported(
                 SubeventCode::CONNECTION_COMPLETE)) {
    send_event_(bluetooth::hci::LeConnectionCompleteBuilder::Create(
        ErrorCode::SUCCESS, handle, static_cast<bluetooth::hci::Role>(role),
        address.GetAddressType(), address.GetAddress(), connection_interval,
        connection_latency, supervision_timeout,
        static_cast<bluetooth::hci::ClockAccuracy>(0x00)));
  }

  if (own_address.GetAddress() == le_connecting_rpa_) {
    le_connecting_rpa_ = Address::kEmpty;
  }
  return handle;
}

void LinkLayerController::IncomingLeConnectPacket(
    model::packets::LinkLayerPacketView incoming) {
  auto connect = model::packets::LeConnectView::Create(incoming);
  ASSERT(connect.IsValid());
  uint16_t connection_interval = (connect.GetLeConnectionIntervalMax() +
                                  connect.GetLeConnectionIntervalMin()) /
                                 2;
  bluetooth::hci::AddressWithType my_address{};
  bool matched_advertiser = false;
  size_t set = 0;
  for (size_t i = 0; i < advertisers_.size(); i++) {
    AddressWithType advertiser_address = advertisers_[i].GetAddress();
    if (incoming.GetDestinationAddress() == advertiser_address.GetAddress()) {
      my_address = advertiser_address;
      matched_advertiser = true;
      set = i;
    }
  }

  if (!matched_advertiser) {
    LOG_INFO("Dropping unmatched connection request to %s",
             incoming.GetSourceAddress().ToString().c_str());
    return;
  }

  if (!advertisers_[set].IsConnectable()) {
    LOG_INFO(
        "Rejecting connection request from %s to non-connectable advertiser",
        incoming.GetSourceAddress().ToString().c_str());
    return;
  }

  // TODO: Implement for Directed Advertisements
  AddressWithType peer_resolved_address;

  if (!connections_.CreatePendingLeConnection(
          AddressWithType(incoming.GetSourceAddress(),
                          static_cast<bluetooth::hci::AddressType>(
                              connect.GetAddressType())),
          peer_resolved_address, my_address)) {
    LOG_WARN(
        "CreatePendingLeConnection failed for connection from %s (type "
        "%hhx)",
        incoming.GetSourceAddress().ToString().c_str(),
        connect.GetAddressType());
    return;
  }
  uint16_t handle = HandleLeConnection(
      AddressWithType(
          incoming.GetSourceAddress(),
          static_cast<bluetooth::hci::AddressType>(connect.GetAddressType())),
      my_address, static_cast<uint8_t>(bluetooth::hci::Role::PERIPHERAL),
      connection_interval, connect.GetLeConnectionLatency(),
      connect.GetLeConnectionSupervisionTimeout());

  SendLeLinkLayerPacket(model::packets::LeConnectCompleteBuilder::Create(
      incoming.GetDestinationAddress(), incoming.GetSourceAddress(),
      connection_interval, connect.GetLeConnectionLatency(),
      connect.GetLeConnectionSupervisionTimeout(),
      static_cast<uint8_t>(my_address.GetAddressType())));

  advertisers_[set].Disable();

  if (advertisers_[set].IsExtended()) {
    uint8_t num_advertisements = advertisers_[set].GetNumAdvertisingEvents();
    if (properties_.GetLeEventSupported(
            bluetooth::hci::SubeventCode::ADVERTISING_SET_TERMINATED)) {
      send_event_(bluetooth::hci::LeAdvertisingSetTerminatedBuilder::Create(
          ErrorCode::SUCCESS, set, handle, num_advertisements));
    }
  }
}

void LinkLayerController::IncomingLeConnectCompletePacket(
    model::packets::LinkLayerPacketView incoming) {
  auto complete = model::packets::LeConnectCompleteView::Create(incoming);
  ASSERT(complete.IsValid());
  HandleLeConnection(
      AddressWithType(
          incoming.GetSourceAddress(),
          static_cast<bluetooth::hci::AddressType>(complete.GetAddressType())),
      AddressWithType(
          incoming.GetDestinationAddress(),
          static_cast<bluetooth::hci::AddressType>(le_address_type_)),
      static_cast<uint8_t>(bluetooth::hci::Role::CENTRAL),
      complete.GetLeConnectionInterval(), complete.GetLeConnectionLatency(),
      complete.GetLeConnectionSupervisionTimeout());
}

void LinkLayerController::IncomingLeConnectionParameterRequest(
    model::packets::LinkLayerPacketView incoming) {
  auto request =
      model::packets::LeConnectionParameterRequestView::Create(incoming);
  ASSERT(request.IsValid());
  Address peer = incoming.GetSourceAddress();
  uint16_t handle = connections_.GetHandleOnlyAddress(peer);
  if (handle == kReservedHandle) {
    LOG_INFO("@%s: Unknown connection @%s",
             incoming.GetDestinationAddress().ToString().c_str(),
             peer.ToString().c_str());
    return;
  }
  if (properties_.IsUnmasked(EventCode::LE_META_EVENT) &&
      properties_.GetLeEventSupported(
          bluetooth::hci::SubeventCode::CONNECTION_UPDATE_COMPLETE)) {
    send_event_(
        bluetooth::hci::LeRemoteConnectionParameterRequestBuilder::Create(
            handle, request.GetIntervalMin(), request.GetIntervalMax(),
            request.GetLatency(), request.GetTimeout()));
  }
}

void LinkLayerController::IncomingLeConnectionParameterUpdate(
    model::packets::LinkLayerPacketView incoming) {
  auto update =
      model::packets::LeConnectionParameterUpdateView::Create(incoming);
  ASSERT(update.IsValid());
  Address peer = incoming.GetSourceAddress();
  uint16_t handle = connections_.GetHandleOnlyAddress(peer);
  if (handle == kReservedHandle) {
    LOG_INFO("@%s: Unknown connection @%s",
             incoming.GetDestinationAddress().ToString().c_str(),
             peer.ToString().c_str());
    return;
  }
  if (properties_.IsUnmasked(EventCode::LE_META_EVENT) &&
      properties_.GetLeEventSupported(
          bluetooth::hci::SubeventCode::CONNECTION_UPDATE_COMPLETE)) {
    send_event_(bluetooth::hci::LeConnectionUpdateCompleteBuilder::Create(
        static_cast<ErrorCode>(update.GetStatus()), handle,
        update.GetInterval(), update.GetLatency(), update.GetTimeout()));
  }
}

void LinkLayerController::IncomingLeEncryptConnection(
    model::packets::LinkLayerPacketView incoming) {
  LOG_INFO("IncomingLeEncryptConnection");

  Address peer = incoming.GetSourceAddress();
  uint16_t handle = connections_.GetHandleOnlyAddress(peer);
  if (handle == kReservedHandle) {
    LOG_INFO("@%s: Unknown connection @%s",
             incoming.GetDestinationAddress().ToString().c_str(),
             peer.ToString().c_str());
    return;
  }
  auto le_encrypt = model::packets::LeEncryptConnectionView::Create(incoming);
  ASSERT(le_encrypt.IsValid());

  // TODO: Save keys to check

  if (properties_.IsUnmasked(EventCode::LE_META_EVENT)) {
    send_event_(bluetooth::hci::LeLongTermKeyRequestBuilder::Create(
        handle, le_encrypt.GetRand(), le_encrypt.GetEdiv()));
  }
}

void LinkLayerController::IncomingLeEncryptConnectionResponse(
    model::packets::LinkLayerPacketView incoming) {
  LOG_INFO("IncomingLeEncryptConnectionResponse");
  // TODO: Check keys
  uint16_t handle =
      connections_.GetHandleOnlyAddress(incoming.GetSourceAddress());
  if (handle == kReservedHandle) {
    LOG_INFO("@%s: Unknown connection @%s",
             incoming.GetDestinationAddress().ToString().c_str(),
             incoming.GetSourceAddress().ToString().c_str());
    return;
  }
  ErrorCode status = ErrorCode::SUCCESS;
  auto response =
      model::packets::LeEncryptConnectionResponseView::Create(incoming);
  ASSERT(response.IsValid());

  // Zero LTK is a rejection
  if (response.GetLtk() == std::array<uint8_t, 16>()) {
    status = ErrorCode::AUTHENTICATION_FAILURE;
  }

  if (connections_.IsEncrypted(handle)) {
    if (properties_.IsUnmasked(EventCode::ENCRYPTION_KEY_REFRESH_COMPLETE)) {
      send_event_(bluetooth::hci::EncryptionKeyRefreshCompleteBuilder::Create(
          status, handle));
    }
  } else {
    connections_.Encrypt(handle);
    if (properties_.IsUnmasked(EventCode::ENCRYPTION_CHANGE)) {
      send_event_(bluetooth::hci::EncryptionChangeBuilder::Create(
          status, handle, bluetooth::hci::EncryptionEnabled::ON));
    }
  }
}

void LinkLayerController::IncomingLeReadRemoteFeatures(
    model::packets::LinkLayerPacketView incoming) {
  uint16_t handle =
      connections_.GetHandleOnlyAddress(incoming.GetSourceAddress());
  ErrorCode status = ErrorCode::SUCCESS;
  if (handle == kReservedHandle) {
    LOG_WARN("@%s: Unknown connection @%s",
             incoming.GetDestinationAddress().ToString().c_str(),
             incoming.GetSourceAddress().ToString().c_str());
  }
  SendLeLinkLayerPacket(
      model::packets::LeReadRemoteFeaturesResponseBuilder::Create(
          incoming.GetDestinationAddress(), incoming.GetSourceAddress(),
          properties_.GetLeSupportedFeatures(), static_cast<uint8_t>(status)));
}

void LinkLayerController::IncomingLeReadRemoteFeaturesResponse(
    model::packets::LinkLayerPacketView incoming) {
  uint16_t handle =
      connections_.GetHandleOnlyAddress(incoming.GetSourceAddress());
  ErrorCode status = ErrorCode::SUCCESS;
  auto response =
      model::packets::LeReadRemoteFeaturesResponseView::Create(incoming);
  ASSERT(response.IsValid());
  if (handle == kReservedHandle) {
    LOG_INFO("@%s: Unknown connection @%s",
             incoming.GetDestinationAddress().ToString().c_str(),
             incoming.GetSourceAddress().ToString().c_str());
    status = ErrorCode::UNKNOWN_CONNECTION;
  } else {
    status = static_cast<ErrorCode>(response.GetStatus());
  }
  if (properties_.IsUnmasked(EventCode::LE_META_EVENT)) {
    send_event_(bluetooth::hci::LeReadRemoteFeaturesCompleteBuilder::Create(
        status, handle, response.GetFeatures()));
  }
}

void LinkLayerController::IncomingLeScanPacket(
    model::packets::LinkLayerPacketView incoming) {
  for (auto& advertiser : advertisers_) {
    auto to_send = advertiser.GetScanResponse(incoming.GetDestinationAddress(),
                                              incoming.GetSourceAddress());
    if (to_send != nullptr) {
      SendLeLinkLayerPacket(std::move(to_send));
    }
  }
}

void LinkLayerController::IncomingLeScanResponsePacket(
    model::packets::LinkLayerPacketView incoming, uint8_t rssi) {
  auto scan_response = model::packets::LeScanResponseView::Create(incoming);
  ASSERT(scan_response.IsValid());
  vector<uint8_t> ad = scan_response.GetData();
  auto adv_type = scan_response.GetAdvertisementType();
  auto address_type = scan_response.GetAddressType();
  if (le_scan_enable_ == bluetooth::hci::OpCode::LE_SET_SCAN_ENABLE) {
    if (adv_type != model::packets::AdvertisementType::SCAN_RESPONSE) {
      return;
    }
    bluetooth::hci::LeAdvertisingResponseRaw report;
    report.event_type_ = bluetooth::hci::AdvertisingEventType::SCAN_RESPONSE;
    report.address_ = incoming.GetSourceAddress();
    report.address_type_ =
        static_cast<bluetooth::hci::AddressType>(address_type);
    report.advertising_data_ = scan_response.GetData();
    report.rssi_ = rssi;

    if (properties_.IsUnmasked(EventCode::LE_META_EVENT) &&
        properties_.GetLeEventSupported(
            bluetooth::hci::SubeventCode::ADVERTISING_REPORT)) {
      send_event_(
          bluetooth::hci::LeAdvertisingReportRawBuilder::Create({report}));
    }
  }

  if (le_scan_enable_ == bluetooth::hci::OpCode::LE_SET_EXTENDED_SCAN_ENABLE &&
      properties_.IsUnmasked(EventCode::LE_META_EVENT) &&
      properties_.GetLeEventSupported(
          bluetooth::hci::SubeventCode::EXTENDED_ADVERTISING_REPORT)) {
    bluetooth::hci::LeExtendedAdvertisingResponse report{};
    report.address_ = incoming.GetSourceAddress();
    report.address_type_ =
        static_cast<bluetooth::hci::DirectAdvertisingAddressType>(address_type);
    report.legacy_ = true;
    report.scannable_ = true;
    report.connectable_ = true;  // TODO: false if ADV_SCAN_IND
    report.scan_response_ = true;
    report.primary_phy_ = bluetooth::hci::PrimaryPhyType::LE_1M;
    report.advertising_sid_ = 0xFF;
    report.tx_power_ = 0x7F;
    report.advertising_data_ = ad;
    report.rssi_ = rssi;
    send_event_(
        bluetooth::hci::LeExtendedAdvertisingReportBuilder::Create({report}));
  }
}

void LinkLayerController::IncomingPasskeyPacket(
    model::packets::LinkLayerPacketView incoming) {
  auto passkey = model::packets::PasskeyView::Create(incoming);
  ASSERT(passkey.IsValid());
  SaveKeyAndAuthenticate('P', incoming.GetSourceAddress());
}

void LinkLayerController::IncomingPasskeyFailedPacket(
    model::packets::LinkLayerPacketView incoming) {
  auto failed = model::packets::PasskeyFailedView::Create(incoming);
  ASSERT(failed.IsValid());
  auto current_peer = incoming.GetSourceAddress();
  security_manager_.AuthenticationRequestFinished();
  ScheduleTask(kNoDelayMs, [this, current_peer]() {
    if (properties_.IsUnmasked(EventCode::SIMPLE_PAIRING_COMPLETE)) {
      send_event_(bluetooth::hci::SimplePairingCompleteBuilder::Create(
          ErrorCode::AUTHENTICATION_FAILURE, current_peer));
    }
  });
}

void LinkLayerController::IncomingPinRequestPacket(
    model::packets::LinkLayerPacketView incoming) {
  auto request = model::packets::PinRequestView::Create(incoming);
  ASSERT(request.IsValid());
  auto peer = incoming.GetSourceAddress();
  auto handle = connections_.GetHandle(AddressWithType(
      peer, bluetooth::hci::AddressType::PUBLIC_DEVICE_ADDRESS));
  if (handle == kReservedHandle) {
    LOG_INFO("Dropping %s request (no connection)", peer.ToString().c_str());
    auto wrong_pin = request.GetPinCode();
    wrong_pin[0] = wrong_pin[0]++;
    SendLinkLayerPacket(model::packets::PinResponseBuilder::Create(
        properties_.GetAddress(), peer, wrong_pin));
    return;
  }
  if (security_manager_.AuthenticationInProgress()) {
    auto current_peer = security_manager_.GetAuthenticationAddress();
    if (current_peer != peer) {
      LOG_INFO("Dropping %s request (%s in progress)", peer.ToString().c_str(),
               current_peer.ToString().c_str());
      auto wrong_pin = request.GetPinCode();
      wrong_pin[0] = wrong_pin[0]++;
      SendLinkLayerPacket(model::packets::PinResponseBuilder::Create(
          properties_.GetAddress(), peer, wrong_pin));
      return;
    }
  } else {
    LOG_INFO("Incoming authentication request %s", peer.ToString().c_str());
    security_manager_.AuthenticationRequest(peer, handle, false);
  }
  auto current_peer = security_manager_.GetAuthenticationAddress();
  security_manager_.SetRemotePin(peer, request.GetPinCode());
  if (security_manager_.GetPinRequested(peer)) {
    if (security_manager_.GetLocalPinResponseReceived(peer)) {
      SendLinkLayerPacket(model::packets::PinResponseBuilder::Create(
          properties_.GetAddress(), peer, request.GetPinCode()));
      if (security_manager_.PinCompare()) {
        LOG_INFO("Authenticating %s", peer.ToString().c_str());
        SaveKeyAndAuthenticate('L', peer);  // Legacy
      } else {
        security_manager_.AuthenticationRequestFinished();
        ScheduleTask(kNoDelayMs, [this, peer]() {
          if (properties_.IsUnmasked(EventCode::SIMPLE_PAIRING_COMPLETE)) {
            send_event_(bluetooth::hci::SimplePairingCompleteBuilder::Create(
                ErrorCode::AUTHENTICATION_FAILURE, peer));
          }
        });
      }
    }
  } else {
    LOG_INFO("PIN pairing %s", properties_.GetAddress().ToString().c_str());
    ScheduleTask(kNoDelayMs, [this, peer]() {
      security_manager_.SetPinRequested(peer);
      if (properties_.IsUnmasked(EventCode::PIN_CODE_REQUEST)) {
        send_event_(bluetooth::hci::PinCodeRequestBuilder::Create(peer));
      }
    });
  }
}

void LinkLayerController::IncomingPinResponsePacket(
    model::packets::LinkLayerPacketView incoming) {
  auto request = model::packets::PinResponseView::Create(incoming);
  ASSERT(request.IsValid());
  auto peer = incoming.GetSourceAddress();
  auto handle = connections_.GetHandle(AddressWithType(
      peer, bluetooth::hci::AddressType::PUBLIC_DEVICE_ADDRESS));
  if (handle == kReservedHandle) {
    LOG_INFO("Dropping %s request (no connection)", peer.ToString().c_str());
    return;
  }
  if (security_manager_.AuthenticationInProgress()) {
    auto current_peer = security_manager_.GetAuthenticationAddress();
    if (current_peer != peer) {
      LOG_INFO("Dropping %s request (%s in progress)", peer.ToString().c_str(),
               current_peer.ToString().c_str());
      return;
    }
  } else {
    LOG_INFO("Dropping response without authentication request %s",
             peer.ToString().c_str());
    return;
  }
  auto current_peer = security_manager_.GetAuthenticationAddress();
  security_manager_.SetRemotePin(peer, request.GetPinCode());
  if (security_manager_.GetPinRequested(peer)) {
    if (security_manager_.GetLocalPinResponseReceived(peer)) {
      SendLinkLayerPacket(model::packets::PinResponseBuilder::Create(
          properties_.GetAddress(), peer, request.GetPinCode()));
      if (security_manager_.PinCompare()) {
        LOG_INFO("Authenticating %s", peer.ToString().c_str());
        SaveKeyAndAuthenticate('L', peer);  // Legacy
      } else {
        security_manager_.AuthenticationRequestFinished();
        ScheduleTask(kNoDelayMs, [this, peer]() {
          if (properties_.IsUnmasked(EventCode::SIMPLE_PAIRING_COMPLETE)) {
            send_event_(bluetooth::hci::SimplePairingCompleteBuilder::Create(
                ErrorCode::AUTHENTICATION_FAILURE, peer));
          }
        });
      }
    }
  } else {
    LOG_INFO("PIN pairing %s", properties_.GetAddress().ToString().c_str());
    ScheduleTask(kNoDelayMs, [this, peer]() {
      security_manager_.SetPinRequested(peer);
      if (properties_.IsUnmasked(EventCode::PIN_CODE_REQUEST)) {
        send_event_(bluetooth::hci::PinCodeRequestBuilder::Create(peer));
      }
    });
  }
}

void LinkLayerController::IncomingPagePacket(
    model::packets::LinkLayerPacketView incoming) {
  auto page = model::packets::PageView::Create(incoming);
  ASSERT(page.IsValid());
  LOG_INFO("from %s", incoming.GetSourceAddress().ToString().c_str());

  if (!connections_.CreatePendingConnection(
          incoming.GetSourceAddress(), properties_.GetAuthenticationEnable())) {
    // Send a response to indicate that we're busy, or drop the packet?
    LOG_WARN("Failed to create a pending connection for %s",
             incoming.GetSourceAddress().ToString().c_str());
  }

  bluetooth::hci::Address source_address{};
  bluetooth::hci::Address::FromString(page.GetSourceAddress().ToString(),
                                      source_address);

  if (properties_.IsUnmasked(EventCode::CONNECTION_REQUEST)) {
    send_event_(bluetooth::hci::ConnectionRequestBuilder::Create(
        source_address, page.GetClassOfDevice(),
        bluetooth::hci::ConnectionRequestLinkType::ACL));
  }
}

void LinkLayerController::IncomingPageRejectPacket(
    model::packets::LinkLayerPacketView incoming) {
  LOG_INFO("%s", incoming.GetSourceAddress().ToString().c_str());
  auto reject = model::packets::PageRejectView::Create(incoming);
  ASSERT(reject.IsValid());
  LOG_INFO("Sending CreateConnectionComplete");
  if (properties_.IsUnmasked(EventCode::CONNECTION_COMPLETE)) {
    send_event_(bluetooth::hci::ConnectionCompleteBuilder::Create(
        static_cast<ErrorCode>(reject.GetReason()), 0x0eff,
        incoming.GetSourceAddress(), bluetooth::hci::LinkType::ACL,
        bluetooth::hci::Enable::DISABLED));
  }
}

void LinkLayerController::IncomingPageResponsePacket(
    model::packets::LinkLayerPacketView incoming) {
  Address peer = incoming.GetSourceAddress();
  LOG_INFO("%s", peer.ToString().c_str());
  bool awaiting_authentication = connections_.AuthenticatePendingConnection();
  uint16_t handle =
      connections_.CreateConnection(peer, incoming.GetDestinationAddress());
  if (handle == kReservedHandle) {
    LOG_WARN("No free handles");
    return;
  }
  if (properties_.IsUnmasked(EventCode::CONNECTION_COMPLETE)) {
    send_event_(bluetooth::hci::ConnectionCompleteBuilder::Create(
        ErrorCode::SUCCESS, handle, incoming.GetSourceAddress(),
        bluetooth::hci::LinkType::ACL, bluetooth::hci::Enable::DISABLED));
  }

  if (awaiting_authentication) {
    ScheduleTask(kNoDelayMs, [this, peer, handle]() {
      HandleAuthenticationRequest(peer, handle);
    });
  }
}

void LinkLayerController::TimerTick() {
  if (inquiry_timer_task_id_ != kInvalidTaskId) Inquiry();
  LeAdvertising();
}

void LinkLayerController::Close() {
  for (auto handle : connections_.GetAclHandles()) {
    Disconnect(handle, static_cast<uint8_t>(ErrorCode::CONNECTION_TIMEOUT));
  }
}

void LinkLayerController::LeAdvertising() {
  steady_clock::time_point now = steady_clock::now();
  for (auto& advertiser : advertisers_) {
    auto event = advertiser.GetEvent(now);
    if (event != nullptr) {
      send_event_(std::move(event));
    }

    auto advertisement = advertiser.GetAdvertisement(now);
    if (advertisement != nullptr) {
      SendLeLinkLayerPacket(std::move(advertisement));
    }
  }
}

void LinkLayerController::RegisterEventChannel(
    const std::function<void(std::shared_ptr<bluetooth::hci::EventBuilder>)>&
        callback) {
  send_event_ = callback;
}

void LinkLayerController::RegisterAclChannel(
    const std::function<void(std::shared_ptr<bluetooth::hci::AclBuilder>)>&
        callback) {
  send_acl_ = callback;
}

void LinkLayerController::RegisterScoChannel(
    const std::function<void(std::shared_ptr<bluetooth::hci::ScoBuilder>)>&
        callback) {
  send_sco_ = callback;
}

void LinkLayerController::RegisterIsoChannel(
    const std::function<void(std::shared_ptr<bluetooth::hci::IsoBuilder>)>&
        callback) {
  send_iso_ = callback;
}

void LinkLayerController::RegisterRemoteChannel(
    const std::function<void(
        std::shared_ptr<model::packets::LinkLayerPacketBuilder>, Phy::Type)>&
        callback) {
  send_to_remote_ = callback;
}

void LinkLayerController::RegisterTaskScheduler(
    std::function<AsyncTaskId(milliseconds, const TaskCallback&)>
        event_scheduler) {
  schedule_task_ = event_scheduler;
}

AsyncTaskId LinkLayerController::ScheduleTask(milliseconds delay_ms,
                                              const TaskCallback& callback) {
  if (schedule_task_) {
    return schedule_task_(delay_ms, callback);
  } else {
    callback();
    return 0;
  }
}

void LinkLayerController::RegisterPeriodicTaskScheduler(
    std::function<AsyncTaskId(milliseconds, milliseconds, const TaskCallback&)>
        periodic_event_scheduler) {
  schedule_periodic_task_ = periodic_event_scheduler;
}

void LinkLayerController::CancelScheduledTask(AsyncTaskId task_id) {
  if (schedule_task_ && cancel_task_) {
    cancel_task_(task_id);
  }
}

void LinkLayerController::RegisterTaskCancel(
    std::function<void(AsyncTaskId)> task_cancel) {
  cancel_task_ = task_cancel;
}

void LinkLayerController::StartSimplePairing(const Address& address) {
  // IO Capability Exchange (See the Diagram in the Spec)
  if (properties_.IsUnmasked(EventCode::IO_CAPABILITY_REQUEST)) {
    send_event_(bluetooth::hci::IoCapabilityRequestBuilder::Create(address));
  }

  // Get a Key, then authenticate
  // PublicKeyExchange(address);
  // AuthenticateRemoteStage1(address);
  // AuthenticateRemoteStage2(address);
}

void LinkLayerController::AuthenticateRemoteStage1(const Address& peer,
                                                   PairingType pairing_type) {
  ASSERT(security_manager_.GetAuthenticationAddress() == peer);
  // TODO: Public key exchange first?
  switch (pairing_type) {
    case PairingType::AUTO_CONFIRMATION:
      if (properties_.IsUnmasked(EventCode::USER_CONFIRMATION_REQUEST)) {
        send_event_(bluetooth::hci::UserConfirmationRequestBuilder::Create(
            peer, 123456));
      }
      break;
    case PairingType::CONFIRM_Y_N:
      if (properties_.IsUnmasked(EventCode::USER_CONFIRMATION_REQUEST)) {
        send_event_(bluetooth::hci::UserConfirmationRequestBuilder::Create(
            peer, 123456));
      }
      break;
    case PairingType::DISPLAY_PIN:
      if (properties_.IsUnmasked(EventCode::USER_PASSKEY_NOTIFICATION)) {
        send_event_(bluetooth::hci::UserPasskeyNotificationBuilder::Create(
            peer, 123456));
      }
      break;
    case PairingType::DISPLAY_AND_CONFIRM:
      if (properties_.IsUnmasked(EventCode::USER_CONFIRMATION_REQUEST)) {
        send_event_(bluetooth::hci::UserConfirmationRequestBuilder::Create(
            peer, 123456));
      }
      break;
    case PairingType::INPUT_PIN:
      if (properties_.IsUnmasked(EventCode::USER_PASSKEY_REQUEST)) {
        send_event_(bluetooth::hci::UserPasskeyRequestBuilder::Create(peer));
      }
      break;
    case PairingType::OUT_OF_BAND:
      LOG_INFO("Oob data request for %s", peer.ToString().c_str());
      if (properties_.IsUnmasked(EventCode::REMOTE_OOB_DATA_REQUEST)) {
        send_event_(bluetooth::hci::RemoteOobDataRequestBuilder::Create(peer));
      }
      break;
    case PairingType::PEER_HAS_OUT_OF_BAND:
      LOG_INFO("Trusting that %s has OOB data", peer.ToString().c_str());
      SaveKeyAndAuthenticate('P', peer);
      break;
    default:
      LOG_ALWAYS_FATAL("Invalid PairingType %d",
                       static_cast<int>(pairing_type));
  }
}

void LinkLayerController::AuthenticateRemoteStage2(const Address& peer) {
  uint16_t handle = security_manager_.GetAuthenticationHandle();
  ASSERT(security_manager_.GetAuthenticationAddress() == peer);
  // Check key in security_manager_ ?
  if (security_manager_.IsInitiator()) {
    if (properties_.IsUnmasked(EventCode::AUTHENTICATION_COMPLETE)) {
      send_event_(bluetooth::hci::AuthenticationCompleteBuilder::Create(
          ErrorCode::SUCCESS, handle));
    }
  }
}

ErrorCode LinkLayerController::LinkKeyRequestReply(
    const Address& peer, const std::array<uint8_t, 16>& key) {
  security_manager_.WriteKey(peer, key);
  security_manager_.AuthenticationRequestFinished();

  ScheduleTask(kNoDelayMs, [this, peer]() { AuthenticateRemoteStage2(peer); });

  return ErrorCode::SUCCESS;
}

ErrorCode LinkLayerController::LinkKeyRequestNegativeReply(
    const Address& address) {
  security_manager_.DeleteKey(address);
  // Simple pairing to get a key
  uint16_t handle = connections_.GetHandleOnlyAddress(address);
  if (handle == kReservedHandle) {
    LOG_INFO("Device not connected %s", address.ToString().c_str());
    return ErrorCode::UNKNOWN_CONNECTION;
  }

  if (properties_.GetSecureSimplePairingSupported()) {
    if (!security_manager_.AuthenticationInProgress()) {
      security_manager_.AuthenticationRequest(address, handle, false);
    }

    ScheduleTask(kNoDelayMs,
                 [this, address]() { StartSimplePairing(address); });
  } else {
    LOG_INFO("PIN pairing %s", properties_.GetAddress().ToString().c_str());
    ScheduleTask(kNoDelayMs, [this, address]() {
      security_manager_.SetPinRequested(address);
      if (properties_.IsUnmasked(EventCode::PIN_CODE_REQUEST)) {
        send_event_(bluetooth::hci::PinCodeRequestBuilder::Create(address));
      }
    });
  }
  return ErrorCode::SUCCESS;
}

ErrorCode LinkLayerController::IoCapabilityRequestReply(
    const Address& peer, uint8_t io_capability, uint8_t oob_data_present_flag,
    uint8_t authentication_requirements) {
  security_manager_.SetLocalIoCapability(
      peer, io_capability, oob_data_present_flag, authentication_requirements);

  PairingType pairing_type = security_manager_.GetSimplePairingType();

  if (pairing_type != PairingType::INVALID) {
    ScheduleTask(kNoDelayMs, [this, peer, pairing_type]() {
      AuthenticateRemoteStage1(peer, pairing_type);
    });
    SendLinkLayerPacket(model::packets::IoCapabilityResponseBuilder::Create(
        properties_.GetAddress(), peer, io_capability, oob_data_present_flag,
        authentication_requirements));
  } else {
    LOG_INFO("Requesting remote capability");

    SendLinkLayerPacket(model::packets::IoCapabilityRequestBuilder::Create(
        properties_.GetAddress(), peer, io_capability, oob_data_present_flag,
        authentication_requirements));
  }

  return ErrorCode::SUCCESS;
}

ErrorCode LinkLayerController::IoCapabilityRequestNegativeReply(
    const Address& peer, ErrorCode reason) {
  if (security_manager_.GetAuthenticationAddress() != peer) {
    return ErrorCode::AUTHENTICATION_FAILURE;
  }

  security_manager_.InvalidateIoCapabilities();

  SendLinkLayerPacket(
      model::packets::IoCapabilityNegativeResponseBuilder::Create(
          properties_.GetAddress(), peer, static_cast<uint8_t>(reason)));

  return ErrorCode::SUCCESS;
}

void LinkLayerController::SaveKeyAndAuthenticate(uint8_t key_type,
                                                 const Address& peer) {
  std::array<uint8_t, 16> key_vec{'k',
                                  'e',
                                  'y',
                                  ' ',
                                  key_type,
                                  5,
                                  6,
                                  7,
                                  8,
                                  9,
                                  10,
                                  11,
                                  12,
                                  13,
                                  static_cast<uint8_t>(key_id_ >> 8u),
                                  static_cast<uint8_t>(key_id_)};
  key_id_ += 1;
  security_manager_.WriteKey(peer, key_vec);

  security_manager_.AuthenticationRequestFinished();

  if (key_type == 'L') {
    // Legacy
    ScheduleTask(kNoDelayMs, [this, peer, key_vec]() {
      if (properties_.IsUnmasked(EventCode::LINK_KEY_NOTIFICATION)) {
        send_event_(bluetooth::hci::LinkKeyNotificationBuilder::Create(
            peer, key_vec, bluetooth::hci::KeyType::AUTHENTICATED_P192));
      }
    });
  } else {
    ScheduleTask(kNoDelayMs, [this, peer]() {
      if (properties_.IsUnmasked(EventCode::SIMPLE_PAIRING_COMPLETE)) {
        send_event_(bluetooth::hci::SimplePairingCompleteBuilder::Create(
            ErrorCode::SUCCESS, peer));
      }
    });

    ScheduleTask(kNoDelayMs, [this, peer, key_vec]() {
      if (properties_.IsUnmasked(EventCode::LINK_KEY_NOTIFICATION)) {
        send_event_(bluetooth::hci::LinkKeyNotificationBuilder::Create(
            peer, key_vec, bluetooth::hci::KeyType::AUTHENTICATED_P256));
      }
    });
  }

  ScheduleTask(kNoDelayMs, [this, peer]() { AuthenticateRemoteStage2(peer); });
}

ErrorCode LinkLayerController::PinCodeRequestReply(const Address& peer,
                                                   std::vector<uint8_t> pin) {
  LOG_INFO("%s", properties_.GetAddress().ToString().c_str());
  auto current_peer = security_manager_.GetAuthenticationAddress();
  if (peer != current_peer) {
    LOG_INFO("%s: %s != %s", properties_.GetAddress().ToString().c_str(),
             peer.ToString().c_str(), current_peer.ToString().c_str());
    security_manager_.AuthenticationRequestFinished();
    ScheduleTask(kNoDelayMs, [this, current_peer]() {
      if (properties_.IsUnmasked(EventCode::SIMPLE_PAIRING_COMPLETE)) {
        send_event_(bluetooth::hci::SimplePairingCompleteBuilder::Create(
            ErrorCode::AUTHENTICATION_FAILURE, current_peer));
      }
    });
    return ErrorCode::UNKNOWN_CONNECTION;
  }
  if (!security_manager_.GetPinRequested(peer)) {
    LOG_INFO("No Pin Requested for %s", peer.ToString().c_str());
    return ErrorCode::COMMAND_DISALLOWED;
  }
  security_manager_.SetLocalPin(peer, pin);
  if (security_manager_.GetRemotePinResponseReceived(peer)) {
    if (security_manager_.PinCompare()) {
      LOG_INFO("Authenticating %s", peer.ToString().c_str());
      SaveKeyAndAuthenticate('L', peer);  // Legacy
    } else {
      security_manager_.AuthenticationRequestFinished();
      ScheduleTask(kNoDelayMs, [this, peer]() {
        if (properties_.IsUnmasked(EventCode::SIMPLE_PAIRING_COMPLETE)) {
          send_event_(bluetooth::hci::SimplePairingCompleteBuilder::Create(
              ErrorCode::AUTHENTICATION_FAILURE, peer));
        }
      });
    }
  } else {
    SendLinkLayerPacket(model::packets::PinRequestBuilder::Create(
        properties_.GetAddress(), peer, pin));
  }
  return ErrorCode::SUCCESS;
}

ErrorCode LinkLayerController::PinCodeRequestNegativeReply(
    const Address& peer) {
  auto current_peer = security_manager_.GetAuthenticationAddress();
  security_manager_.AuthenticationRequestFinished();
  ScheduleTask(kNoDelayMs, [this, current_peer]() {
    if (properties_.IsUnmasked(EventCode::SIMPLE_PAIRING_COMPLETE)) {
      send_event_(bluetooth::hci::SimplePairingCompleteBuilder::Create(
          ErrorCode::AUTHENTICATION_FAILURE, current_peer));
    }
  });
  if (peer != current_peer) {
    return ErrorCode::UNKNOWN_CONNECTION;
  }
  if (!security_manager_.GetPinRequested(peer)) {
    LOG_INFO("No Pin Requested for %s", peer.ToString().c_str());
    return ErrorCode::COMMAND_DISALLOWED;
  }
  return ErrorCode::SUCCESS;
}

ErrorCode LinkLayerController::UserConfirmationRequestReply(
    const Address& peer) {
  if (security_manager_.GetAuthenticationAddress() != peer) {
    return ErrorCode::AUTHENTICATION_FAILURE;
  }
  SaveKeyAndAuthenticate('U', peer);
  return ErrorCode::SUCCESS;
}

ErrorCode LinkLayerController::UserConfirmationRequestNegativeReply(
    const Address& peer) {
  auto current_peer = security_manager_.GetAuthenticationAddress();
  security_manager_.AuthenticationRequestFinished();
  ScheduleTask(kNoDelayMs, [this, current_peer]() {
    if (properties_.IsUnmasked(EventCode::SIMPLE_PAIRING_COMPLETE)) {
      send_event_(bluetooth::hci::SimplePairingCompleteBuilder::Create(
          ErrorCode::AUTHENTICATION_FAILURE, current_peer));
    }
  });
  if (peer != current_peer) {
    return ErrorCode::UNKNOWN_CONNECTION;
  }
  return ErrorCode::SUCCESS;
}

ErrorCode LinkLayerController::UserPasskeyRequestReply(const Address& peer,
                                                       uint32_t numeric_value) {
  if (security_manager_.GetAuthenticationAddress() != peer) {
    return ErrorCode::AUTHENTICATION_FAILURE;
  }
  SendLinkLayerPacket(model::packets::PasskeyBuilder::Create(
      properties_.GetAddress(), peer, numeric_value));
  SaveKeyAndAuthenticate('P', peer);

  return ErrorCode::SUCCESS;
}

ErrorCode LinkLayerController::UserPasskeyRequestNegativeReply(
    const Address& peer) {
  auto current_peer = security_manager_.GetAuthenticationAddress();
  security_manager_.AuthenticationRequestFinished();
  ScheduleTask(kNoDelayMs, [this, current_peer]() {
    if (properties_.IsUnmasked(EventCode::SIMPLE_PAIRING_COMPLETE)) {
      send_event_(bluetooth::hci::SimplePairingCompleteBuilder::Create(
          ErrorCode::AUTHENTICATION_FAILURE, current_peer));
    }
  });
  if (peer != current_peer) {
    return ErrorCode::UNKNOWN_CONNECTION;
  }
  return ErrorCode::SUCCESS;
}

ErrorCode LinkLayerController::RemoteOobDataRequestReply(
    const Address& peer, const std::array<uint8_t, 16>& c,
    const std::array<uint8_t, 16>& r) {
  if (security_manager_.GetAuthenticationAddress() != peer) {
    return ErrorCode::AUTHENTICATION_FAILURE;
  }
  LOG_INFO("TODO:Do something with the OOB data c=%d r=%d", c[0], r[0]);
  SaveKeyAndAuthenticate('o', peer);

  return ErrorCode::SUCCESS;
}

ErrorCode LinkLayerController::RemoteOobDataRequestNegativeReply(
    const Address& peer) {
  auto current_peer = security_manager_.GetAuthenticationAddress();
  security_manager_.AuthenticationRequestFinished();
  ScheduleTask(kNoDelayMs, [this, current_peer]() {
    if (properties_.IsUnmasked(EventCode::SIMPLE_PAIRING_COMPLETE)) {
      send_event_(bluetooth::hci::SimplePairingCompleteBuilder::Create(
          ErrorCode::AUTHENTICATION_FAILURE, current_peer));
    }
  });
  if (peer != current_peer) {
    return ErrorCode::UNKNOWN_CONNECTION;
  }
  return ErrorCode::SUCCESS;
}

ErrorCode LinkLayerController::RemoteOobExtendedDataRequestReply(
    const Address& peer, const std::array<uint8_t, 16>& c192,
    const std::array<uint8_t, 16>& r192, const std::array<uint8_t, 16>& c256,
    const std::array<uint8_t, 16>& r256) {
  if (security_manager_.GetAuthenticationAddress() != peer) {
    return ErrorCode::AUTHENTICATION_FAILURE;
  }
  LOG_INFO(
      "TODO:Do something with the OOB data c192=%d r192=%d c256=%d r256=%d",
      c192[0], r192[0], c256[0], r256[0]);
  SaveKeyAndAuthenticate('O', peer);

  return ErrorCode::SUCCESS;
}

ErrorCode LinkLayerController::SendKeypressNotification(
    const Address& peer,
    bluetooth::hci::KeypressNotificationType notification_type) {
  if (notification_type >
      bluetooth::hci::KeypressNotificationType::ENTRY_COMPLETED) {
    return ErrorCode::INVALID_HCI_COMMAND_PARAMETERS;
  }

  SendLinkLayerPacket(model::packets::KeypressNotificationBuilder::Create(
      properties_.GetAddress(), peer,
      static_cast<model::packets::PasskeyNotificationType>(notification_type)));
  return ErrorCode::SUCCESS;
}

void LinkLayerController::HandleAuthenticationRequest(const Address& address,
                                                      uint16_t handle) {
  security_manager_.AuthenticationRequest(address, handle, true);
  if (properties_.IsUnmasked(EventCode::LINK_KEY_REQUEST)) {
    send_event_(bluetooth::hci::LinkKeyRequestBuilder::Create(address));
  }
}

ErrorCode LinkLayerController::AuthenticationRequested(uint16_t handle) {
  if (!connections_.HasHandle(handle)) {
    LOG_INFO("Authentication Requested for unknown handle %04x", handle);
    return ErrorCode::UNKNOWN_CONNECTION;
  }

  AddressWithType remote = connections_.GetAddress(handle);

  ScheduleTask(kNoDelayMs, [this, remote, handle]() {
    HandleAuthenticationRequest(remote.GetAddress(), handle);
  });

  return ErrorCode::SUCCESS;
}

void LinkLayerController::HandleSetConnectionEncryption(
    const Address& peer, uint16_t handle, uint8_t encryption_enable) {
  // TODO: Block ACL traffic or at least guard against it

  if (connections_.IsEncrypted(handle) && encryption_enable) {
    if (properties_.IsUnmasked(EventCode::ENCRYPTION_CHANGE)) {
      send_event_(bluetooth::hci::EncryptionChangeBuilder::Create(
          ErrorCode::SUCCESS, handle,
          static_cast<bluetooth::hci::EncryptionEnabled>(encryption_enable)));
    }
    return;
  }

  uint16_t count = security_manager_.ReadKey(peer);
  if (count == 0) {
    LOG_ERROR("NO KEY HERE for %s", peer.ToString().c_str());
    return;
  }
  auto array = security_manager_.GetKey(peer);
  std::vector<uint8_t> key_vec{array.begin(), array.end()};
  SendLinkLayerPacket(model::packets::EncryptConnectionBuilder::Create(
      properties_.GetAddress(), peer, key_vec));
}

ErrorCode LinkLayerController::SetConnectionEncryption(
    uint16_t handle, uint8_t encryption_enable) {
  if (!connections_.HasHandle(handle)) {
    LOG_INFO("Set Connection Encryption for unknown handle %04x", handle);
    return ErrorCode::UNKNOWN_CONNECTION;
  }

  if (connections_.IsEncrypted(handle) && !encryption_enable) {
    return ErrorCode::ENCRYPTION_MODE_NOT_ACCEPTABLE;
  }
  AddressWithType remote = connections_.GetAddress(handle);

  if (security_manager_.ReadKey(remote.GetAddress()) == 0) {
    return ErrorCode::PIN_OR_KEY_MISSING;
  }

  ScheduleTask(kNoDelayMs, [this, remote, handle, encryption_enable]() {
    HandleSetConnectionEncryption(remote.GetAddress(), handle,
                                  encryption_enable);
  });
  return ErrorCode::SUCCESS;
}

ErrorCode LinkLayerController::AcceptConnectionRequest(const Address& bd_addr,
                                                       bool try_role_switch) {
  if (connections_.HasPendingConnection(bd_addr)) {
    LOG_INFO("Accepting connection request from %s",
             bd_addr.ToString().c_str());
    ScheduleTask(kNoDelayMs, [this, bd_addr, try_role_switch]() {
      LOG_INFO("Accepted connection from %s", bd_addr.ToString().c_str());
      MakePeripheralConnection(bd_addr, try_role_switch);
    });

    return ErrorCode::SUCCESS;
  }

  // The HCI command Accept Connection may be used to accept incoming SCO
  // connection requests.
  if (connections_.HasPendingScoConnection(bd_addr)) {
    ErrorCode status = ErrorCode::SUCCESS;
    uint16_t sco_handle = 0;
    ScoLinkParameters link_parameters = {};
    ScoConnectionParameters connection_parameters =
        connections_.GetScoConnectionParameters(bd_addr);

    if (!connections_.AcceptPendingScoConnection(bd_addr,
                                                 connection_parameters)) {
      connections_.CancelPendingScoConnection(bd_addr);
      status = ErrorCode::SCO_INTERVAL_REJECTED;  // TODO: proper status code
    } else {
      sco_handle = connections_.GetScoHandle(bd_addr);
      link_parameters = connections_.GetScoLinkParameters(bd_addr);
    }

    // Send eSCO connection response to peer.
    SendLinkLayerPacket(model::packets::ScoConnectionResponseBuilder::Create(
        properties_.GetAddress(), bd_addr, (uint8_t)status,
        link_parameters.transmission_interval,
        link_parameters.retransmission_window, link_parameters.rx_packet_length,
        link_parameters.tx_packet_length, link_parameters.air_mode,
        link_parameters.extended));

    // Schedule HCI Connection Complete event.
    ScheduleTask(kNoDelayMs, [this, status, sco_handle, bd_addr]() {
      send_event_(bluetooth::hci::ConnectionCompleteBuilder::Create(
          ErrorCode(status), sco_handle, bd_addr, bluetooth::hci::LinkType::SCO,
          bluetooth::hci::Enable::DISABLED));
    });

    return ErrorCode::SUCCESS;
  }

  LOG_INFO("No pending connection for %s", bd_addr.ToString().c_str());
  return ErrorCode::UNKNOWN_CONNECTION;
}

void LinkLayerController::MakePeripheralConnection(const Address& addr,
                                                   bool try_role_switch) {
  LOG_INFO("Sending page response to %s", addr.ToString().c_str());
  SendLinkLayerPacket(model::packets::PageResponseBuilder::Create(
      properties_.GetAddress(), addr, try_role_switch));

  uint16_t handle =
      connections_.CreateConnection(addr, properties_.GetAddress());
  if (handle == kReservedHandle) {
    LOG_INFO("CreateConnection failed");
    return;
  }
  LOG_INFO("CreateConnection returned handle 0x%x", handle);
  if (properties_.IsUnmasked(EventCode::CONNECTION_COMPLETE)) {
    send_event_(bluetooth::hci::ConnectionCompleteBuilder::Create(
        ErrorCode::SUCCESS, handle, addr, bluetooth::hci::LinkType::ACL,
        bluetooth::hci::Enable::DISABLED));
  }
}

ErrorCode LinkLayerController::RejectConnectionRequest(const Address& addr,
                                                       uint8_t reason) {
  if (!connections_.HasPendingConnection(addr)) {
    LOG_INFO("No pending connection for %s", addr.ToString().c_str());
    return ErrorCode::UNKNOWN_CONNECTION;
  }

  ScheduleTask(kNoDelayMs, [this, addr, reason]() {
    RejectPeripheralConnection(addr, reason);
  });

  return ErrorCode::SUCCESS;
}

void LinkLayerController::RejectPeripheralConnection(const Address& addr,
                                                     uint8_t reason) {
  LOG_INFO("Sending page reject to %s (reason 0x%02hhx)",
           addr.ToString().c_str(), reason);
  SendLinkLayerPacket(model::packets::PageRejectBuilder::Create(
      properties_.GetAddress(), addr, reason));

  if (properties_.IsUnmasked(EventCode::CONNECTION_COMPLETE)) {
    send_event_(bluetooth::hci::ConnectionCompleteBuilder::Create(
        static_cast<ErrorCode>(reason), 0xeff, addr,
        bluetooth::hci::LinkType::ACL, bluetooth::hci::Enable::DISABLED));
  }
}

ErrorCode LinkLayerController::CreateConnection(const Address& addr, uint16_t,
                                                uint8_t, uint16_t,
                                                uint8_t allow_role_switch) {
  if (!connections_.CreatePendingConnection(
          addr, properties_.GetAuthenticationEnable() == 1)) {
    return ErrorCode::CONTROLLER_BUSY;
  }
  SendLinkLayerPacket(model::packets::PageBuilder::Create(
      properties_.GetAddress(), addr, properties_.GetClassOfDevice(),
      allow_role_switch));

  return ErrorCode::SUCCESS;
}

ErrorCode LinkLayerController::CreateConnectionCancel(const Address& addr) {
  if (!connections_.CancelPendingConnection(addr)) {
    return ErrorCode::UNKNOWN_CONNECTION;
  }
  return ErrorCode::SUCCESS;
}

void LinkLayerController::SendDisconnectionCompleteEvent(uint16_t handle,
                                                         uint8_t reason) {
  if (properties_.IsUnmasked(EventCode::DISCONNECTION_COMPLETE)) {
    ScheduleTask(kNoDelayMs, [this, handle, reason]() {
      send_event_(bluetooth::hci::DisconnectionCompleteBuilder::Create(
          ErrorCode::SUCCESS, handle, ErrorCode(reason)));
    });
  }
}

ErrorCode LinkLayerController::Disconnect(uint16_t handle, uint8_t reason) {
  if (connections_.HasScoHandle(handle)) {
    const Address remote = connections_.GetScoAddress(handle);
    LOG_INFO("Disconnecting eSCO connection with %s",
             remote.ToString().c_str());

    SendLinkLayerPacket(model::packets::ScoDisconnectBuilder::Create(
        properties_.GetAddress(), remote, reason));

    connections_.Disconnect(handle);
    SendDisconnectionCompleteEvent(handle, reason);
    return ErrorCode::SUCCESS;
  }

  if (!connections_.HasHandle(handle)) {
    return ErrorCode::UNKNOWN_CONNECTION;
  }

  const AddressWithType remote = connections_.GetAddress(handle);

  if (connections_.GetPhyType(handle) == Phy::Type::BR_EDR) {
    LOG_INFO("Disconnecting ACL connection with %s", remote.ToString().c_str());

    uint16_t sco_handle = connections_.GetScoHandle(remote.GetAddress());
    if (sco_handle != kReservedHandle) {
      SendLinkLayerPacket(model::packets::ScoDisconnectBuilder::Create(
          properties_.GetAddress(), remote.GetAddress(), reason));

      connections_.Disconnect(sco_handle);
      SendDisconnectionCompleteEvent(sco_handle, reason);
    }

    SendLinkLayerPacket(model::packets::DisconnectBuilder::Create(
        properties_.GetAddress(), remote.GetAddress(), reason));

  } else {
    LOG_INFO("Disconnecting LE connection with %s", remote.ToString().c_str());

    SendLeLinkLayerPacket(model::packets::DisconnectBuilder::Create(
        connections_.GetOwnAddress(handle).GetAddress(), remote.GetAddress(),
        reason));
  }

  connections_.Disconnect(handle);
  SendDisconnectionCompleteEvent(handle, reason);
  return ErrorCode::SUCCESS;
}

ErrorCode LinkLayerController::ChangeConnectionPacketType(uint16_t handle,
                                                          uint16_t types) {
  if (!connections_.HasHandle(handle)) {
    return ErrorCode::UNKNOWN_CONNECTION;
  }

  ScheduleTask(kNoDelayMs, [this, handle, types]() {
    if (properties_.IsUnmasked(EventCode::CONNECTION_PACKET_TYPE_CHANGED)) {
      send_event_(bluetooth::hci::ConnectionPacketTypeChangedBuilder::Create(
          ErrorCode::SUCCESS, handle, types));
    }
  });

  return ErrorCode::SUCCESS;
}

ErrorCode LinkLayerController::ChangeConnectionLinkKey(uint16_t handle) {
  if (!connections_.HasHandle(handle)) {
    return ErrorCode::UNKNOWN_CONNECTION;
  }

  // TODO: implement real logic
  return ErrorCode::COMMAND_DISALLOWED;
}

ErrorCode LinkLayerController::CentralLinkKey(uint8_t /* key_flag */) {
  // TODO: implement real logic
  return ErrorCode::COMMAND_DISALLOWED;
}

ErrorCode LinkLayerController::HoldMode(uint16_t handle,
                                        uint16_t hold_mode_max_interval,
                                        uint16_t hold_mode_min_interval) {
  if (!connections_.HasHandle(handle)) {
    return ErrorCode::UNKNOWN_CONNECTION;
  }

  if (hold_mode_max_interval < hold_mode_min_interval) {
    return ErrorCode::INVALID_HCI_COMMAND_PARAMETERS;
  }

  // TODO: implement real logic
  return ErrorCode::COMMAND_DISALLOWED;
}

ErrorCode LinkLayerController::SniffMode(uint16_t handle,
                                         uint16_t sniff_max_interval,
                                         uint16_t sniff_min_interval,
                                         uint16_t sniff_attempt,
                                         uint16_t sniff_timeout) {
  if (!connections_.HasHandle(handle)) {
    return ErrorCode::UNKNOWN_CONNECTION;
  }

  if (sniff_max_interval < sniff_min_interval || sniff_attempt < 0x0001 ||
      sniff_attempt > 0x7FFF || sniff_timeout > 0x7FFF) {
    return ErrorCode::INVALID_HCI_COMMAND_PARAMETERS;
  }

  // TODO: implement real logic
  return ErrorCode::COMMAND_DISALLOWED;
}

ErrorCode LinkLayerController::ExitSniffMode(uint16_t handle) {
  if (!connections_.HasHandle(handle)) {
    return ErrorCode::UNKNOWN_CONNECTION;
  }

  // TODO: implement real logic
  return ErrorCode::COMMAND_DISALLOWED;
}

ErrorCode LinkLayerController::QosSetup(uint16_t handle, uint8_t service_type,
                                        uint32_t /* token_rate */,
                                        uint32_t /* peak_bandwidth */,
                                        uint32_t /* latency */,
                                        uint32_t /* delay_variation */) {
  if (!connections_.HasHandle(handle)) {
    return ErrorCode::UNKNOWN_CONNECTION;
  }

  if (service_type > 0x02) {
    return ErrorCode::INVALID_HCI_COMMAND_PARAMETERS;
  }

  // TODO: implement real logic
  return ErrorCode::COMMAND_DISALLOWED;
}

ErrorCode LinkLayerController::RoleDiscovery(uint16_t handle) {
  if (!connections_.HasHandle(handle)) {
    return ErrorCode::UNKNOWN_CONNECTION;
  }

  // TODO: Implement real logic
  return ErrorCode::SUCCESS;
}

ErrorCode LinkLayerController::SwitchRole(Address /* bd_addr */,
                                          uint8_t /* role */) {
  // TODO: implement real logic
  return ErrorCode::COMMAND_DISALLOWED;
}

ErrorCode LinkLayerController::WriteLinkPolicySettings(uint16_t handle,
                                                       uint16_t) {
  if (!connections_.HasHandle(handle)) {
    return ErrorCode::UNKNOWN_CONNECTION;
  }
  return ErrorCode::SUCCESS;
}

ErrorCode LinkLayerController::WriteDefaultLinkPolicySettings(
    uint16_t settings) {
  if (settings > 7 /* Sniff + Hold + Role switch */) {
    return ErrorCode::INVALID_HCI_COMMAND_PARAMETERS;
  }
  default_link_policy_settings_ = settings;
  return ErrorCode::SUCCESS;
}

uint16_t LinkLayerController::ReadDefaultLinkPolicySettings() {
  return default_link_policy_settings_;
}

void LinkLayerController::ReadLocalOobData() {
  std::array<uint8_t, 16> c_array(
      {'c', ' ', 'a', 'r', 'r', 'a', 'y', ' ', '0', '0', '0', '0', '0', '0',
       static_cast<uint8_t>((oob_id_ % 0x10000) >> 8u),
       static_cast<uint8_t>(oob_id_ % 0x100)});

  std::array<uint8_t, 16> r_array(
      {'r', ' ', 'a', 'r', 'r', 'a', 'y', ' ', '0', '0', '0', '0', '0', '0',
       static_cast<uint8_t>((oob_id_ % 0x10000) >> 8u),
       static_cast<uint8_t>(oob_id_ % 0x100)});

  send_event_(bluetooth::hci::ReadLocalOobDataCompleteBuilder::Create(
      1, ErrorCode::SUCCESS, c_array, r_array));
  oob_id_ += 1;
}

void LinkLayerController::ReadLocalOobExtendedData() {
  std::array<uint8_t, 16> c_192_array(
      {'c', ' ', 'a', 'r', 'r', 'a', 'y', ' ', '1', '9', '2', '0', '0', '0',
       static_cast<uint8_t>((oob_id_ % 0x10000) >> 8u),
       static_cast<uint8_t>(oob_id_ % 0x100)});

  std::array<uint8_t, 16> r_192_array(
      {'r', ' ', 'a', 'r', 'r', 'a', 'y', ' ', '1', '9', '2', '0', '0', '0',
       static_cast<uint8_t>((oob_id_ % 0x10000) >> 8u),
       static_cast<uint8_t>(oob_id_ % 0x100)});

  std::array<uint8_t, 16> c_256_array(
      {'c', ' ', 'a', 'r', 'r', 'a', 'y', ' ', '2', '5', '6', '0', '0', '0',
       static_cast<uint8_t>((oob_id_ % 0x10000) >> 8u),
       static_cast<uint8_t>(oob_id_ % 0x100)});

  std::array<uint8_t, 16> r_256_array(
      {'r', ' ', 'a', 'r', 'r', 'a', 'y', ' ', '2', '5', '6', '0', '0', '0',
       static_cast<uint8_t>((oob_id_ % 0x10000) >> 8u),
       static_cast<uint8_t>(oob_id_ % 0x100)});

  send_event_(bluetooth::hci::ReadLocalOobExtendedDataCompleteBuilder::Create(
      1, ErrorCode::SUCCESS, c_192_array, r_192_array, c_256_array,
      r_256_array));
  oob_id_ += 1;
}

ErrorCode LinkLayerController::FlowSpecification(
    uint16_t handle, uint8_t flow_direction, uint8_t service_type,
    uint32_t /* token_rate */, uint32_t /* token_bucket_size */,
    uint32_t /* peak_bandwidth */, uint32_t /* access_latency */) {
  if (!connections_.HasHandle(handle)) {
    return ErrorCode::UNKNOWN_CONNECTION;
  }

  if (flow_direction > 0x01 || service_type > 0x02) {
    return ErrorCode::INVALID_HCI_COMMAND_PARAMETERS;
  }

  // TODO: implement real logic
  return ErrorCode::COMMAND_DISALLOWED;
}

ErrorCode LinkLayerController::WriteLinkSupervisionTimeout(uint16_t handle,
                                                           uint16_t) {
  if (!connections_.HasHandle(handle)) {
    return ErrorCode::UNKNOWN_CONNECTION;
  }
  return ErrorCode::SUCCESS;
}

ErrorCode LinkLayerController::SetLeExtendedAddress(uint8_t set,
                                                    Address address) {
  advertisers_[set].SetAddress(address);
  return ErrorCode::SUCCESS;
}

ErrorCode LinkLayerController::SetLeExtendedAdvertisingData(
    uint8_t set, const std::vector<uint8_t>& data) {
  advertisers_[set].SetData(data);
  return ErrorCode::SUCCESS;
}

ErrorCode LinkLayerController::SetLeExtendedScanResponseData(
    uint8_t set, const std::vector<uint8_t>& data) {
  advertisers_[set].SetScanResponse(data);
  return ErrorCode::SUCCESS;
}

ErrorCode LinkLayerController::SetLeExtendedAdvertisingParameters(
    uint8_t set, uint16_t interval_min, uint16_t interval_max,
    bluetooth::hci::LegacyAdvertisingProperties type,
    bluetooth::hci::OwnAddressType own_address_type,
    bluetooth::hci::PeerAddressType peer_address_type, Address peer,
    bluetooth::hci::AdvertisingFilterPolicy filter_policy, uint8_t tx_power) {
  model::packets::AdvertisementType ad_type;

  AddressWithType peer_address;
  switch (peer_address_type) {
    case bluetooth::hci::PeerAddressType::PUBLIC_DEVICE_OR_IDENTITY_ADDRESS:
      peer_address = AddressWithType(
          peer, bluetooth::hci::AddressType::PUBLIC_DEVICE_ADDRESS);
      break;
    case bluetooth::hci::PeerAddressType::RANDOM_DEVICE_OR_IDENTITY_ADDRESS:
      peer_address = AddressWithType(
          peer, bluetooth::hci::AddressType::RANDOM_DEVICE_ADDRESS);
      break;
  }

  AddressWithType directed_address{};
  switch (type) {
    case bluetooth::hci::LegacyAdvertisingProperties::ADV_IND:
      ad_type = model::packets::AdvertisementType::ADV_IND;
      break;
    case bluetooth::hci::LegacyAdvertisingProperties::ADV_NONCONN_IND:
      ad_type = model::packets::AdvertisementType::ADV_NONCONN_IND;
      break;
    case bluetooth::hci::LegacyAdvertisingProperties::ADV_SCAN_IND:
      ad_type = model::packets::AdvertisementType::ADV_SCAN_IND;
      break;
    case bluetooth::hci::LegacyAdvertisingProperties::ADV_DIRECT_IND_HIGH:
      ad_type = model::packets::AdvertisementType::ADV_DIRECT_IND;
      directed_address = peer_address;
      break;
    case bluetooth::hci::LegacyAdvertisingProperties::ADV_DIRECT_IND_LOW:
      ad_type = model::packets::AdvertisementType::SCAN_RESPONSE;
      directed_address = peer_address;
      break;
  }
  auto interval_ms =
      static_cast<int>((interval_max + interval_min) * 0.625 / 2);

  LOG_INFO("peer %s", peer.ToString().c_str());
  LOG_INFO("peer_address_type %s",
           bluetooth::hci::PeerAddressTypeText(peer_address_type).c_str());
  LOG_INFO("peer_address %s", peer_address.ToString().c_str());

  bluetooth::hci::LeScanningFilterPolicy scanning_filter_policy;
  switch (filter_policy) {
    case bluetooth::hci::AdvertisingFilterPolicy::ALL_DEVICES:
      scanning_filter_policy =
          bluetooth::hci::LeScanningFilterPolicy::ACCEPT_ALL;
      break;
    case bluetooth::hci::AdvertisingFilterPolicy::LISTED_SCAN:
      scanning_filter_policy =
          bluetooth::hci::LeScanningFilterPolicy::FILTER_ACCEPT_LIST_ONLY;
      break;
    case bluetooth::hci::AdvertisingFilterPolicy::LISTED_CONNECT:
      scanning_filter_policy =
          bluetooth::hci::LeScanningFilterPolicy::CHECK_INITIATORS_IDENTITY;
      break;
    case bluetooth::hci::AdvertisingFilterPolicy::LISTED_SCAN_AND_CONNECT:
      scanning_filter_policy = bluetooth::hci::LeScanningFilterPolicy::
          FILTER_ACCEPT_LIST_AND_INITIATORS_IDENTITY;
      break;
  }

  advertisers_[set].InitializeExtended(
      set, own_address_type,
      bluetooth::hci::AddressWithType(
          properties_.GetAddress(),
          bluetooth::hci::AddressType::PUBLIC_DEVICE_ADDRESS),
      directed_address, scanning_filter_policy, ad_type,
      std::chrono::milliseconds(interval_ms), tx_power,
      [this, own_address_type, peer_address]() {
        if (own_address_type ==
                bluetooth::hci::OwnAddressType::RESOLVABLE_OR_PUBLIC_ADDRESS ||
            own_address_type ==
                bluetooth::hci::OwnAddressType::RESOLVABLE_OR_RANDOM_ADDRESS) {
          for (const auto& entry : le_resolving_list_) {
            if (entry.address == peer_address.GetAddress() &&
                entry.address_type == peer_address.GetAddressType()) {
              return generate_rpa(entry.local_irk);
            }
          }
        }
        return bluetooth::hci::Address::kEmpty;
      });
  return ErrorCode::SUCCESS;
}

ErrorCode LinkLayerController::LeRemoveAdvertisingSet(uint8_t set) {
  if (set >= advertisers_.size()) {
    return ErrorCode::INVALID_HCI_COMMAND_PARAMETERS;
  }
  advertisers_[set].Disable();
  return ErrorCode::SUCCESS;
}

ErrorCode LinkLayerController::LeClearAdvertisingSets() {
  for (auto& advertiser : advertisers_) {
    if (advertiser.IsEnabled()) {
      return ErrorCode::COMMAND_DISALLOWED;
    }
  }
  for (auto& advertiser : advertisers_) {
    advertiser.Clear();
  }
  return ErrorCode::SUCCESS;
}

void LinkLayerController::LeConnectionUpdateComplete(
    uint16_t handle, uint16_t interval_min, uint16_t interval_max,
    uint16_t latency, uint16_t supervision_timeout) {
  ErrorCode status = ErrorCode::SUCCESS;
  if (!connections_.HasHandle(handle)) {
    status = ErrorCode::UNKNOWN_CONNECTION;
  }

  if (interval_min < 6 || interval_max > 0xC80 || interval_min > interval_max ||
      interval_max < interval_min || latency > 0x1F3 ||
      supervision_timeout < 0xA || supervision_timeout > 0xC80 ||
      // The Supervision_Timeout in milliseconds (*10) shall be larger than (1 +
      // Connection_Latency) * Connection_Interval_Max (* 5/4) * 2
      supervision_timeout <= ((((1 + latency) * interval_max * 10) / 4) / 10)) {
    status = ErrorCode::INVALID_HCI_COMMAND_PARAMETERS;
  }
  uint16_t interval = (interval_min + interval_max) / 2;

  SendLeLinkLayerPacket(LeConnectionParameterUpdateBuilder::Create(
      connections_.GetOwnAddress(handle).GetAddress(),
      connections_.GetAddress(handle).GetAddress(),
      static_cast<uint8_t>(ErrorCode::SUCCESS), interval, latency,
      supervision_timeout));

  if (properties_.IsUnmasked(EventCode::LE_META_EVENT) &&
      properties_.GetLeEventSupported(
          bluetooth::hci::SubeventCode::CONNECTION_UPDATE_COMPLETE)) {
    send_event_(bluetooth::hci::LeConnectionUpdateCompleteBuilder::Create(
        status, handle, interval, latency, supervision_timeout));
  }
}

ErrorCode LinkLayerController::LeConnectionUpdate(
    uint16_t handle, uint16_t interval_min, uint16_t interval_max,
    uint16_t latency, uint16_t supervision_timeout) {
  if (!connections_.HasHandle(handle)) {
    return ErrorCode::UNKNOWN_CONNECTION;
  }

  SendLeLinkLayerPacket(LeConnectionParameterRequestBuilder::Create(
      connections_.GetOwnAddress(handle).GetAddress(),
      connections_.GetAddress(handle).GetAddress(), interval_min, interval_max,
      latency, supervision_timeout));

  return ErrorCode::SUCCESS;
}

ErrorCode LinkLayerController::LeRemoteConnectionParameterRequestReply(
    uint16_t connection_handle, uint16_t interval_min, uint16_t interval_max,
    uint16_t timeout, uint16_t latency, uint16_t minimum_ce_length,
    uint16_t maximum_ce_length) {
  if (!connections_.HasHandle(connection_handle)) {
    return ErrorCode::UNKNOWN_CONNECTION;
  }

  if ((interval_min > interval_max) ||
      (minimum_ce_length > maximum_ce_length)) {
    return ErrorCode::INVALID_HCI_COMMAND_PARAMETERS;
  }

  ScheduleTask(kNoDelayMs, [this, connection_handle, interval_min, interval_max,
                            latency, timeout]() {
    LeConnectionUpdateComplete(connection_handle, interval_min, interval_max,
                               latency, timeout);
  });
  return ErrorCode::SUCCESS;
}

ErrorCode LinkLayerController::LeRemoteConnectionParameterRequestNegativeReply(
    uint16_t connection_handle, bluetooth::hci::ErrorCode reason) {
  if (!connections_.HasHandle(connection_handle)) {
    return ErrorCode::UNKNOWN_CONNECTION;
  }

  uint16_t interval = 0;
  uint16_t latency = 0;
  uint16_t timeout = 0;
  SendLeLinkLayerPacket(LeConnectionParameterUpdateBuilder::Create(
      connections_.GetOwnAddress(connection_handle).GetAddress(),
      connections_.GetAddress(connection_handle).GetAddress(),
      static_cast<uint8_t>(reason), interval, latency, timeout));
  return ErrorCode::SUCCESS;
}

ErrorCode LinkLayerController::LeFilterAcceptListClear() {
  if (FilterAcceptListBusy()) {
    return ErrorCode::COMMAND_DISALLOWED;
  }

  le_connect_list_.clear();
  return ErrorCode::SUCCESS;
}

ErrorCode LinkLayerController::LeSetAddressResolutionEnable(bool enable) {
  if (ResolvingListBusy()) {
    return ErrorCode::COMMAND_DISALLOWED;
  }

  le_resolving_list_enabled_ = enable;
  return ErrorCode::SUCCESS;
}

ErrorCode LinkLayerController::LeResolvingListClear() {
  if (ResolvingListBusy()) {
    return ErrorCode::COMMAND_DISALLOWED;
  }

  le_resolving_list_.clear();
  return ErrorCode::SUCCESS;
}

ErrorCode LinkLayerController::LeFilterAcceptListAddDevice(
    Address addr, AddressType addr_type) {
  if (FilterAcceptListBusy()) {
    return ErrorCode::COMMAND_DISALLOWED;
  }
  for (auto dev : le_connect_list_) {
    if (dev.address == addr && dev.address_type == addr_type) {
      return ErrorCode::SUCCESS;
    }
  }
  if (LeFilterAcceptListFull()) {
    return ErrorCode::MEMORY_CAPACITY_EXCEEDED;
  }
  le_connect_list_.emplace_back(ConnectListEntry{addr, addr_type});
  return ErrorCode::SUCCESS;
}

ErrorCode LinkLayerController::LeResolvingListAddDevice(
    Address addr, AddressType addr_type, std::array<uint8_t, kIrkSize> peerIrk,
    std::array<uint8_t, kIrkSize> localIrk) {
  if (ResolvingListBusy()) {
    return ErrorCode::COMMAND_DISALLOWED;
  }
  if (LeResolvingListFull()) {
    return ErrorCode::MEMORY_CAPACITY_EXCEEDED;
  }
  le_resolving_list_.emplace_back(
      ResolvingListEntry{addr, addr_type, peerIrk, localIrk});
  return ErrorCode::SUCCESS;
}

bool LinkLayerController::HasAclConnection() {
  return (connections_.GetAclHandles().size() > 0);
}

void LinkLayerController::LeSetPrivacyMode(AddressType address_type,
                                           Address addr, uint8_t mode) {
  // set mode for addr
  LOG_INFO("address type = %s ", AddressTypeText(address_type).c_str());
  LOG_INFO("address = %s ", addr.ToString().c_str());
  LOG_INFO("mode = %d ", mode);
}

void LinkLayerController::LeReadIsoTxSync(uint16_t /* handle */) {}

void LinkLayerController::LeSetCigParameters(
    uint8_t cig_id, uint32_t sdu_interval_m_to_s, uint32_t sdu_interval_s_to_m,
    bluetooth::hci::ClockAccuracy clock_accuracy,
    bluetooth::hci::Packing packing, bluetooth::hci::Enable framing,
    uint16_t max_transport_latency_m_to_s,
    uint16_t max_transport_latency_s_to_m,
    std::vector<bluetooth::hci::CisParametersConfig> cis_config) {
  if (properties_.IsUnmasked(EventCode::LE_META_EVENT)) {
    send_event_(connections_.SetCigParameters(
        cig_id, sdu_interval_m_to_s, sdu_interval_s_to_m, clock_accuracy,
        packing, framing, max_transport_latency_m_to_s,
        max_transport_latency_s_to_m, cis_config));
  }
}

ErrorCode LinkLayerController::LeCreateCis(
    std::vector<bluetooth::hci::CreateCisConfig> cis_config) {
  if (connections_.HasPendingCis()) {
    return ErrorCode::COMMAND_DISALLOWED;
  }
  for (auto& config : cis_config) {
    if (!connections_.HasHandle(config.acl_connection_handle_)) {
      LOG_INFO("Unknown ACL handle %04x", config.acl_connection_handle_);
      return ErrorCode::UNKNOWN_CONNECTION;
    }
    if (!connections_.HasCisHandle(config.cis_connection_handle_)) {
      LOG_INFO("Unknown CIS handle %04x", config.cis_connection_handle_);
      return ErrorCode::UNKNOWN_CONNECTION;
    }
  }
  for (auto& config : cis_config) {
    connections_.CreatePendingCis(config);
    auto own_address =
        connections_.GetOwnAddress(config.acl_connection_handle_);
    auto peer_address = connections_.GetAddress(config.acl_connection_handle_);
    StreamParameters stream_parameters =
        connections_.GetStreamParameters(config.cis_connection_handle_);
    GroupParameters group_parameters =
        connections_.GetGroupParameters(stream_parameters.group_id);

    SendLeLinkLayerPacket(model::packets::IsoConnectionRequestBuilder::Create(
        own_address.GetAddress(), peer_address.GetAddress(),
        stream_parameters.group_id, group_parameters.sdu_interval_m_to_s,
        group_parameters.sdu_interval_s_to_m, group_parameters.interleaved,
        group_parameters.framed, group_parameters.max_transport_latency_m_to_s,
        group_parameters.max_transport_latency_s_to_m,
        stream_parameters.stream_id, stream_parameters.max_sdu_m_to_s,
        stream_parameters.max_sdu_s_to_m, config.cis_connection_handle_,
        config.acl_connection_handle_));
  }
  return ErrorCode::SUCCESS;
}

ErrorCode LinkLayerController::LeRemoveCig(uint8_t cig_id) {
  return connections_.RemoveCig(cig_id);
}

ErrorCode LinkLayerController::LeAcceptCisRequest(uint16_t cis_handle) {
  if (!connections_.HasPendingCisConnection(cis_handle)) {
    return ErrorCode::UNKNOWN_CONNECTION;
  }
  auto acl_handle = connections_.GetPendingAclHandle(cis_handle);

  connections_.ConnectCis(cis_handle);

  SendLeLinkLayerPacket(model::packets::IsoConnectionResponseBuilder::Create(
      connections_.GetOwnAddress(acl_handle).GetAddress(),
      connections_.GetAddress(acl_handle).GetAddress(),
      static_cast<uint8_t>(ErrorCode::SUCCESS), cis_handle, acl_handle,
      connections_.GetRemoteCisHandleForCisHandle(cis_handle)));

  // Both sides have to send LeCisEstablished event

  uint32_t cig_sync_delay = 0x100;
  uint32_t cis_sync_delay = 0x200;
  uint32_t latency_m_to_s = 0x200;
  uint32_t latency_s_to_m = 0x200;
  uint8_t nse = 1;
  uint8_t bn_m_to_s = 0;
  uint8_t bn_s_to_m = 0;
  uint8_t ft_m_to_s = 0;
  uint8_t ft_s_to_m = 0;
  uint8_t max_pdu_m_to_s = 0x40;
  uint8_t max_pdu_s_to_m = 0x40;
  uint16_t iso_interval = 0x100;
  if (properties_.IsUnmasked(EventCode::LE_META_EVENT)) {
    send_event_(bluetooth::hci::LeCisEstablishedBuilder::Create(
        ErrorCode::SUCCESS, cis_handle, cig_sync_delay, cis_sync_delay,
        latency_m_to_s, latency_s_to_m,
        bluetooth::hci::SecondaryPhyType::NO_PACKETS,
        bluetooth::hci::SecondaryPhyType::NO_PACKETS, nse, bn_m_to_s, bn_s_to_m,
        ft_m_to_s, ft_s_to_m, max_pdu_m_to_s, max_pdu_s_to_m, iso_interval));
  }
  return ErrorCode::SUCCESS;
}

ErrorCode LinkLayerController::LeRejectCisRequest(uint16_t cis_handle,
                                                  ErrorCode reason) {
  if (!connections_.HasPendingCisConnection(cis_handle)) {
    return ErrorCode::UNKNOWN_CONNECTION;
  }
  auto acl_handle = connections_.GetPendingAclHandle(cis_handle);

  SendLeLinkLayerPacket(model::packets::IsoConnectionResponseBuilder::Create(
      connections_.GetOwnAddress(acl_handle).GetAddress(),
      connections_.GetAddress(acl_handle).GetAddress(),
      static_cast<uint8_t>(reason), acl_handle, cis_handle, kReservedHandle));
  connections_.RejectCis(cis_handle);
  return ErrorCode::SUCCESS;
}

ErrorCode LinkLayerController::LeCreateBig(
    uint8_t /* big_handle */, uint8_t /* advertising_handle */,
    uint8_t /* num_bis */, uint32_t /* sdu_interval */, uint16_t /* max_sdu */,
    uint16_t /* max_transport_latency */, uint8_t /* rtn */,
    bluetooth::hci::SecondaryPhyType /* phy */,
    bluetooth::hci::Packing /* packing */, bluetooth::hci::Enable /* framing */,
    bluetooth::hci::Enable /* encryption */,
    std::vector<uint16_t> /* broadcast_code */) {
  return ErrorCode::SUCCESS;
}

ErrorCode LinkLayerController::LeTerminateBig(uint8_t /* big_handle */,
                                              ErrorCode /* reason */) {
  return ErrorCode::SUCCESS;
}

ErrorCode LinkLayerController::LeBigCreateSync(
    uint8_t /* big_handle */, uint16_t /* sync_handle */,
    bluetooth::hci::Enable /* encryption */,
    std::vector<uint16_t> /* broadcast_code */, uint8_t /* mse */,
    uint16_t /* big_sync_timeout */, std::vector<uint8_t> /* bis */) {
  return ErrorCode::SUCCESS;
}

void LinkLayerController::LeBigTerminateSync(uint8_t /* big_handle */) {}

ErrorCode LinkLayerController::LeRequestPeerSca(uint16_t /* request_handle */) {
  return ErrorCode::SUCCESS;
}

void LinkLayerController::LeSetupIsoDataPath(
    uint16_t /* connection_handle */,
    bluetooth::hci::DataPathDirection /* data_path_direction */,
    uint8_t /* data_path_id */, uint64_t /* codec_id */,
    uint32_t /* controller_Delay */,
    std::vector<uint8_t> /* codec_configuration */) {}

void LinkLayerController::LeRemoveIsoDataPath(
    uint16_t /* connection_handle */,
    bluetooth::hci::RemoveDataPathDirection /* remove_data_path_direction */) {}

void LinkLayerController::HandleLeEnableEncryption(
    uint16_t handle, std::array<uint8_t, 8> rand, uint16_t ediv,
    std::array<uint8_t, 16> ltk) {
  // TODO: Check keys
  // TODO: Block ACL traffic or at least guard against it
  if (!connections_.HasHandle(handle)) {
    return;
  }
  SendLeLinkLayerPacket(model::packets::LeEncryptConnectionBuilder::Create(
      connections_.GetOwnAddress(handle).GetAddress(),
      connections_.GetAddress(handle).GetAddress(), rand, ediv, ltk));
}

ErrorCode LinkLayerController::LeEnableEncryption(uint16_t handle,
                                                  std::array<uint8_t, 8> rand,
                                                  uint16_t ediv,
                                                  std::array<uint8_t, 16> ltk) {
  if (!connections_.HasHandle(handle)) {
    LOG_INFO("Unknown handle %04x", handle);
    return ErrorCode::UNKNOWN_CONNECTION;
  }

  ScheduleTask(kNoDelayMs, [this, handle, rand, ediv, ltk]() {
    HandleLeEnableEncryption(handle, rand, ediv, ltk);
  });
  return ErrorCode::SUCCESS;
}

ErrorCode LinkLayerController::LeLongTermKeyRequestReply(
    uint16_t handle, std::array<uint8_t, 16> ltk) {
  if (!connections_.HasHandle(handle)) {
    LOG_INFO("Unknown handle %04x", handle);
    return ErrorCode::UNKNOWN_CONNECTION;
  }

  // TODO: Check keys
  if (connections_.IsEncrypted(handle)) {
    if (properties_.IsUnmasked(EventCode::ENCRYPTION_KEY_REFRESH_COMPLETE)) {
      send_event_(bluetooth::hci::EncryptionKeyRefreshCompleteBuilder::Create(
          ErrorCode::SUCCESS, handle));
    }
  } else {
    connections_.Encrypt(handle);
    if (properties_.IsUnmasked(EventCode::ENCRYPTION_CHANGE)) {
      send_event_(bluetooth::hci::EncryptionChangeBuilder::Create(
          ErrorCode::SUCCESS, handle, bluetooth::hci::EncryptionEnabled::ON));
    }
  }
  SendLeLinkLayerPacket(
      model::packets::LeEncryptConnectionResponseBuilder::Create(
          connections_.GetOwnAddress(handle).GetAddress(),
          connections_.GetAddress(handle).GetAddress(),
          std::array<uint8_t, 8>(), uint16_t(), ltk));

  return ErrorCode::SUCCESS;
}

ErrorCode LinkLayerController::LeLongTermKeyRequestNegativeReply(
    uint16_t handle) {
  if (!connections_.HasHandle(handle)) {
    LOG_INFO("Unknown handle %04x", handle);
    return ErrorCode::UNKNOWN_CONNECTION;
  }

  SendLeLinkLayerPacket(
      model::packets::LeEncryptConnectionResponseBuilder::Create(
          connections_.GetOwnAddress(handle).GetAddress(),
          connections_.GetAddress(handle).GetAddress(),
          std::array<uint8_t, 8>(), uint16_t(), std::array<uint8_t, 16>()));
  return ErrorCode::SUCCESS;
}

ErrorCode LinkLayerController::SetLeAdvertisingEnable(
    uint8_t le_advertising_enable) {
  if (!le_advertising_enable) {
    advertisers_[0].Disable();
    return ErrorCode::SUCCESS;
  }
  auto interval_ms = (properties_.GetLeAdvertisingIntervalMax() +
                      properties_.GetLeAdvertisingIntervalMin()) *
                     0.625 / 2;

  Address own_address = properties_.GetAddress();
  if (properties_.GetLeAdvertisingOwnAddressType() ==
          static_cast<uint8_t>(
              bluetooth::hci::AddressType::RANDOM_DEVICE_ADDRESS) ||
      properties_.GetLeAdvertisingOwnAddressType() ==
          static_cast<uint8_t>(
              bluetooth::hci::AddressType::RANDOM_IDENTITY_ADDRESS)) {
    if (properties_.GetLeAddress().ToString() == "bb:bb:bb:ba:d0:1e" ||
        properties_.GetLeAddress() == Address::kEmpty) {
      return ErrorCode::INVALID_HCI_COMMAND_PARAMETERS;
    }
    own_address = properties_.GetLeAddress();
  }
  auto own_address_with_type = AddressWithType(
      own_address, static_cast<bluetooth::hci::AddressType>(
                       properties_.GetLeAdvertisingOwnAddressType()));

  auto interval = std::chrono::milliseconds(static_cast<uint64_t>(interval_ms));
  if (interval < std::chrono::milliseconds(20)) {
    return ErrorCode::INVALID_HCI_COMMAND_PARAMETERS;
  }
  advertisers_[0].Initialize(
      own_address_with_type,
      bluetooth::hci::AddressWithType(
          properties_.GetLeAdvertisingPeerAddress(),
          static_cast<bluetooth::hci::AddressType>(
              properties_.GetLeAdvertisingPeerAddressType())),
      static_cast<bluetooth::hci::LeScanningFilterPolicy>(
          properties_.GetLeAdvertisingFilterPolicy()),
      static_cast<model::packets::AdvertisementType>(
          properties_.GetLeAdvertisementType()),
      properties_.GetLeAdvertisement(), properties_.GetLeScanResponse(),
      interval);
  advertisers_[0].Enable();
  return ErrorCode::SUCCESS;
}

void LinkLayerController::LeDisableAdvertisingSets() {
  for (auto& advertiser : advertisers_) {
    advertiser.Disable();
  }
}

uint8_t LinkLayerController::LeReadNumberOfSupportedAdvertisingSets() {
  return advertisers_.size();
}

ErrorCode LinkLayerController::SetLeExtendedAdvertisingEnable(
    bluetooth::hci::Enable enable,
    const std::vector<bluetooth::hci::EnabledSet>& enabled_sets) {
  for (const auto& set : enabled_sets) {
    if (set.advertising_handle_ > advertisers_.size()) {
      return ErrorCode::INVALID_HCI_COMMAND_PARAMETERS;
    }
  }
  for (const auto& set : enabled_sets) {
    auto handle = set.advertising_handle_;
    if (enable == bluetooth::hci::Enable::ENABLED) {
      advertisers_[handle].EnableExtended(10ms * set.duration_);
    } else {
      advertisers_[handle].Disable();
    }
  }
  return ErrorCode::SUCCESS;
}

bool LinkLayerController::ListBusy(uint16_t ignore) {
  if (le_connect_) {
    LOG_INFO("le_connect_");
    if (!(ignore & DeviceProperties::kLeListIgnoreConnections)) {
      return true;
    }
  }
  if (le_scan_enable_ != bluetooth::hci::OpCode::NONE) {
    LOG_INFO("le_scan_enable");
    if (!(ignore & DeviceProperties::kLeListIgnoreScanEnable)) {
      return true;
    }
  }
  for (auto advertiser : advertisers_) {
    if (advertiser.IsEnabled()) {
      LOG_INFO("Advertising");
      if (!(ignore & DeviceProperties::kLeListIgnoreAdvertising)) {
        return true;
      }
    }
  }
  // TODO: Add HCI_LE_Periodic_Advertising_Create_Sync
  return false;
}

bool LinkLayerController::FilterAcceptListBusy() {
  return ListBusy(properties_.GetLeFilterAcceptListIgnoreReasons());
}

bool LinkLayerController::ResolvingListBusy() {
  return ListBusy(properties_.GetLeResolvingListIgnoreReasons());
}

ErrorCode LinkLayerController::LeFilterAcceptListRemoveDevice(
    Address addr, AddressType addr_type) {
  if (FilterAcceptListBusy()) {
    return ErrorCode::COMMAND_DISALLOWED;
  }
  for (size_t i = 0; i < le_connect_list_.size(); i++) {
    if (le_connect_list_[i].address == addr &&
        le_connect_list_[i].address_type == addr_type) {
      le_connect_list_.erase(le_connect_list_.begin() + i);
    }
  }
  return ErrorCode::SUCCESS;
}

ErrorCode LinkLayerController::LeResolvingListRemoveDevice(
    Address addr, AddressType addr_type) {
  if (ResolvingListBusy()) {
    return ErrorCode::COMMAND_DISALLOWED;
  }
  for (size_t i = 0; i < le_resolving_list_.size(); i++) {
    auto curr = le_resolving_list_[i];
    if (curr.address == addr && curr.address_type == addr_type) {
      le_resolving_list_.erase(le_resolving_list_.begin() + i);
    }
  }
  return ErrorCode::SUCCESS;
}

bool LinkLayerController::LeFilterAcceptListContainsDevice(
    Address addr, AddressType addr_type) {
  for (size_t i = 0; i < le_connect_list_.size(); i++) {
    if (le_connect_list_[i].address == addr &&
        le_connect_list_[i].address_type == addr_type) {
      return true;
    }
  }
  return false;
}

bool LinkLayerController::LeResolvingListContainsDevice(Address addr,
                                                        AddressType addr_type) {
  for (size_t i = 0; i < le_connect_list_.size(); i++) {
    auto curr = le_connect_list_[i];
    if (curr.address == addr && curr.address_type == addr_type) {
      return true;
    }
  }
  return false;
}

bool LinkLayerController::LeFilterAcceptListFull() {
  return le_connect_list_.size() >= properties_.GetLeFilterAcceptListSize();
}

bool LinkLayerController::LeResolvingListFull() {
  return le_resolving_list_.size() >= properties_.GetLeResolvingListSize();
}

void LinkLayerController::Reset() {
  connections_ = AclConnectionHandler();
  le_connect_list_.clear();
  le_resolving_list_.clear();
  le_resolving_list_enabled_ = false;
  le_connecting_rpa_ = Address();
  LeDisableAdvertisingSets();
  le_scan_enable_ = bluetooth::hci::OpCode::NONE;
  le_connect_ = false;
  if (inquiry_timer_task_id_ != kInvalidTaskId) {
    CancelScheduledTask(inquiry_timer_task_id_);
    inquiry_timer_task_id_ = kInvalidTaskId;
  }
  last_inquiry_ = steady_clock::now();
  page_scans_enabled_ = false;
  inquiry_scans_enabled_ = false;
}

void LinkLayerController::StartInquiry(milliseconds timeout) {
  inquiry_timer_task_id_ = ScheduleTask(milliseconds(timeout), [this]() {
    LinkLayerController::InquiryTimeout();
  });
}

void LinkLayerController::InquiryCancel() {
  ASSERT(inquiry_timer_task_id_ != kInvalidTaskId);
  CancelScheduledTask(inquiry_timer_task_id_);
  inquiry_timer_task_id_ = kInvalidTaskId;
}

void LinkLayerController::InquiryTimeout() {
  if (inquiry_timer_task_id_ != kInvalidTaskId) {
    inquiry_timer_task_id_ = kInvalidTaskId;
    if (properties_.IsUnmasked(EventCode::INQUIRY_COMPLETE)) {
      send_event_(
          bluetooth::hci::InquiryCompleteBuilder::Create(ErrorCode::SUCCESS));
    }
  }
}

void LinkLayerController::SetInquiryMode(uint8_t mode) {
  inquiry_mode_ = static_cast<model::packets::InquiryType>(mode);
}

void LinkLayerController::SetInquiryLAP(uint64_t lap) { inquiry_lap_ = lap; }

void LinkLayerController::SetInquiryMaxResponses(uint8_t max) {
  inquiry_max_responses_ = max;
}

void LinkLayerController::Inquiry() {
  steady_clock::time_point now = steady_clock::now();
  if (duration_cast<milliseconds>(now - last_inquiry_) < milliseconds(2000)) {
    return;
  }

  SendLinkLayerPacket(model::packets::InquiryBuilder::Create(
      properties_.GetAddress(), Address::kEmpty, inquiry_mode_));
  last_inquiry_ = now;
}

void LinkLayerController::SetInquiryScanEnable(bool enable) {
  inquiry_scans_enabled_ = enable;
}

void LinkLayerController::SetPageScanEnable(bool enable) {
  page_scans_enabled_ = enable;
}

ErrorCode LinkLayerController::AddScoConnection(uint16_t connection_handle,
                                                uint16_t packet_type) {
  if (!connections_.HasHandle(connection_handle)) {
    return ErrorCode::UNKNOWN_CONNECTION;
  }

  Address bd_addr = connections_.GetAddress(connection_handle).GetAddress();
  if (connections_.HasPendingScoConnection(bd_addr)) {
    return ErrorCode::COMMAND_DISALLOWED;
  }

  LOG_INFO("Creating SCO connection with %s", bd_addr.ToString().c_str());

  // Save connection parameters.
  ScoConnectionParameters connection_parameters = {
      8000,
      8000,
      0xffff,
      0x60 /* 16bit CVSD */,
      (uint8_t)bluetooth::hci::RetransmissionEffort::NO_RETRANSMISSION,
      (uint16_t)((uint16_t)((packet_type >> 5) & 0x7u) |
                 (uint16_t)bluetooth::hci::SynchronousPacketTypeBits::
                     NO_2_EV3_ALLOWED |
                 (uint16_t)bluetooth::hci::SynchronousPacketTypeBits::
                     NO_3_EV3_ALLOWED |
                 (uint16_t)bluetooth::hci::SynchronousPacketTypeBits::
                     NO_2_EV5_ALLOWED |
                 (uint16_t)bluetooth::hci::SynchronousPacketTypeBits::
                     NO_3_EV5_ALLOWED)};
  connections_.CreateScoConnection(
      connections_.GetAddress(connection_handle).GetAddress(),
      connection_parameters, SCO_STATE_PENDING, true);

  // Send SCO connection request to peer.
  SendLinkLayerPacket(model::packets::ScoConnectionRequestBuilder::Create(
      properties_.GetAddress(), bd_addr,
      connection_parameters.transmit_bandwidth,
      connection_parameters.receive_bandwidth,
      connection_parameters.max_latency, connection_parameters.voice_setting,
      connection_parameters.retransmission_effort,
      connection_parameters.packet_type));
  return ErrorCode::SUCCESS;
}

ErrorCode LinkLayerController::SetupSynchronousConnection(
    uint16_t connection_handle, uint32_t transmit_bandwidth,
    uint32_t receive_bandwidth, uint16_t max_latency, uint16_t voice_setting,
    uint8_t retransmission_effort, uint16_t packet_types) {
  if (!connections_.HasHandle(connection_handle)) {
    return ErrorCode::UNKNOWN_CONNECTION;
  }

  Address bd_addr = connections_.GetAddress(connection_handle).GetAddress();
  if (connections_.HasPendingScoConnection(bd_addr)) {
    // This command may be used to modify an exising eSCO link.
    // Skip for now. TODO: should return an event
    // HCI_Synchronous_Connection_Changed on both sides.
    return ErrorCode::COMMAND_DISALLOWED;
  }

  LOG_INFO("Creating eSCO connection with %s", bd_addr.ToString().c_str());

  // Save connection parameters.
  ScoConnectionParameters connection_parameters = {
      transmit_bandwidth, receive_bandwidth,     max_latency,
      voice_setting,      retransmission_effort, packet_types};
  connections_.CreateScoConnection(
      connections_.GetAddress(connection_handle).GetAddress(),
      connection_parameters, SCO_STATE_PENDING);

  // Send eSCO connection request to peer.
  SendLinkLayerPacket(model::packets::ScoConnectionRequestBuilder::Create(
      properties_.GetAddress(), bd_addr, transmit_bandwidth, receive_bandwidth,
      max_latency, voice_setting, retransmission_effort, packet_types));
  return ErrorCode::SUCCESS;
}

ErrorCode LinkLayerController::AcceptSynchronousConnection(
    Address bd_addr, uint32_t transmit_bandwidth, uint32_t receive_bandwidth,
    uint16_t max_latency, uint16_t voice_setting, uint8_t retransmission_effort,
    uint16_t packet_types) {
  LOG_INFO("Accepting eSCO connection request from %s",
           bd_addr.ToString().c_str());

  if (!connections_.HasPendingScoConnection(bd_addr)) {
    LOG_INFO("No pending eSCO connection for %s", bd_addr.ToString().c_str());
    return ErrorCode::COMMAND_DISALLOWED;
  }

  ErrorCode status = ErrorCode::SUCCESS;
  uint16_t sco_handle = 0;
  ScoLinkParameters link_parameters = {};
  ScoConnectionParameters connection_parameters = {
      transmit_bandwidth, receive_bandwidth,     max_latency,
      voice_setting,      retransmission_effort, packet_types};

  if (!connections_.AcceptPendingScoConnection(bd_addr,
                                               connection_parameters)) {
    connections_.CancelPendingScoConnection(bd_addr);
    status = ErrorCode::STATUS_UNKNOWN;  // TODO: proper status code
  } else {
    sco_handle = connections_.GetScoHandle(bd_addr);
    link_parameters = connections_.GetScoLinkParameters(bd_addr);
  }

  // Send eSCO connection response to peer.
  SendLinkLayerPacket(model::packets::ScoConnectionResponseBuilder::Create(
      properties_.GetAddress(), bd_addr, (uint8_t)status,
      link_parameters.transmission_interval,
      link_parameters.retransmission_window, link_parameters.rx_packet_length,
      link_parameters.tx_packet_length, link_parameters.air_mode,
      link_parameters.extended));

  // Schedule HCI Synchronous Connection Complete event.
  ScheduleTask(kNoDelayMs, [this, status, sco_handle, bd_addr,
                            link_parameters]() {
    send_event_(bluetooth::hci::SynchronousConnectionCompleteBuilder::Create(
        ErrorCode(status), sco_handle, bd_addr,
        link_parameters.extended ? bluetooth::hci::ScoLinkType::ESCO
                                 : bluetooth::hci::ScoLinkType::SCO,
        link_parameters.extended ? link_parameters.transmission_interval : 0,
        link_parameters.extended ? link_parameters.retransmission_window : 0,
        link_parameters.extended ? link_parameters.rx_packet_length : 0,
        link_parameters.extended ? link_parameters.tx_packet_length : 0,
        bluetooth::hci::ScoAirMode(link_parameters.air_mode)));
  });

  return ErrorCode::SUCCESS;
}

ErrorCode LinkLayerController::RejectSynchronousConnection(Address bd_addr,
                                                           uint16_t reason) {
  LOG_INFO("Rejecting eSCO connection request from %s",
           bd_addr.ToString().c_str());

  if (reason == (uint8_t)ErrorCode::SUCCESS) {
    reason = (uint8_t)ErrorCode::REMOTE_USER_TERMINATED_CONNECTION;
  }
  if (!connections_.HasPendingScoConnection(bd_addr)) {
    return ErrorCode::COMMAND_DISALLOWED;
  }

  connections_.CancelPendingScoConnection(bd_addr);

  // Send eSCO connection response to peer.
  SendLinkLayerPacket(model::packets::ScoConnectionResponseBuilder::Create(
      properties_.GetAddress(), bd_addr, reason, 0, 0, 0, 0, 0, 0));

  // Schedule HCI Synchronous Connection Complete event.
  ScheduleTask(kNoDelayMs, [this, reason, bd_addr]() {
    send_event_(bluetooth::hci::SynchronousConnectionCompleteBuilder::Create(
        ErrorCode(reason), 0, bd_addr, bluetooth::hci::ScoLinkType::ESCO, 0, 0,
        0, 0, bluetooth::hci::ScoAirMode::TRANSPARENT));
  });

  return ErrorCode::SUCCESS;
}

}  // namespace rootcanal<|MERGE_RESOLUTION|>--- conflicted
+++ resolved
@@ -1584,16 +1584,10 @@
     AddressType peer_address_type = address.GetAddressType();
     if (peer_resolved_address != AddressWithType()) {
       peer_resolvable_private_address = address.GetAddress();
-<<<<<<< HEAD
-      if (address.GetAddressType() == AddressType::PUBLIC_DEVICE_ADDRESS) {
-        peer_address_type = AddressType::PUBLIC_IDENTITY_ADDRESS;
-      } else if (address.GetAddressType() ==
-=======
       if (peer_resolved_address.GetAddressType() ==
           AddressType::PUBLIC_DEVICE_ADDRESS) {
         peer_address_type = AddressType::PUBLIC_IDENTITY_ADDRESS;
       } else if (peer_resolved_address.GetAddressType() ==
->>>>>>> 06de850d
                  AddressType::RANDOM_DEVICE_ADDRESS) {
         peer_address_type = AddressType::RANDOM_IDENTITY_ADDRESS;
       } else {
